################################################################################
# MODEL_SETUP.jl
# DESCRIPTION: Sets up variables, constants, etc. that typically don't require
# checking by the user before each run but change depending on the type of 
# model being run.
# 
# Eryn Cangi
# Created April 2024
# Last edited: August 2024
# Currently tested for Julia: 1.8.5
################################################################################

using DataFrames
using DoubleFloats

# First do some error checking
if (special_seasonal_case!=nothing) & (exp_type=="all")
    throw("Only use exp_type='all' when special_seasonal_case != nothing")
end

# ***************************************************************************************************** #
#                                                                                                       #
#                                       Planet-dependent constants                                      #
#                                                                                                       #
# ***************************************************************************************************** #
# Yeah ok they're not really constants but this is the easiest way to manage it because they
# are used in the photochemistry module, which gets loaded before the parameter/constant files, and which
# cannot load something based on a variable defined in the enclosing scope. 
const M_P = Dict( # Planetary mass in g 
                 "Mars"=>0.1075*5.972e27, 
                 "Venus"=>4.867e27
                )[planet]
const R_P = Dict( # Planetary radius in cm
                 "Mars"=>3396e5, 
                 "Venus"=>6050e5
                )[planet] 
const DH = Dict( # Atmospheric D/H ratio 
                "Mars"=>5.5 * SMOW, # Yung 1988
                # "Venus"=>240 * SMOW, # value at 90km from Fedorova 2008
                # "Venus"=> 1519 * SMOW, # value at 108km from A. Mahieux 2024
                "Venus"=> 162 * SMOW, # value at 70km from A. Mahieux 2024
               )[planet]
const sol_in_sec = Dict(
                        "Mars"=>88775.2438,   # One Mars sol in seconds
                        "Venus"=>2.09968e7
                       )[planet]
const season_in_sec = Dict(
                           "Mars"=>1.4838759e7,
                           "Venus"=>4.8535373e6
                          )[planet]
const g = bigG * M_P / (R_P^2);
const SA = 4*pi*(R_P)^2 # cm^2
 

# ***************************************************************************************************** #
#                                                                                                       #
#              Model species, Jrate lists, and lists of chemistry/transport species                     #
#                                                                                                       #
# ***************************************************************************************************** #

# Minor species that have reactions available in the network files, but aren't used. These are just for
# reference: [:CNpl,:HCNpl,:HCNHpl,:HN2Opl,:NH2pl,:NH3pl,:CH,:CN,:HCN,:HNO,:NH,:NH2,:HD2pl]
 
#                                     Full species list
# =======================================================================================================
const neutral_species = [conv_neutrals[planet]..., new_neutrals...];
const ion_species = [conv_ions[planet]..., new_ions...]
const new_species = [new_neutrals..., new_ions...]  # Needed later to be excluded from n_tot() as called 
                                                    # in the water saturation calculation, in the case
                                                    # where new species are being added.
const all_species = [neutral_species..., ion_species...];

#                        Photolysis and Photoionization rate symbol lists 
# =======================================================================================================
const nontherm = ions_included==true ? true : false   # whether to do non-thermal escape. Must be here, sued in call to format Jrates
const conv_Jrates, newJrates = format_Jrates(reaction_network_spreadsheet, all_species, "Jratelist"; ions_on=ions_included, hot_atoms=nontherm)
const Jratelist = [conv_Jrates..., newJrates...];

# These dictionaries specify the species absorbing a photon for each J rate, and the products of the reaction.
const absorber = Dict([x=>Symbol(match(r"(?<=J).+(?=to)", string(x)).match) for x in Jratelist])


#                               Miscellaneous logical groupings
# =======================================================================================================
const D_H_analogues = Dict(:ArDpl=>:ArHpl, :Dpl=>:Hpl, :DCOpl=>:HCOpl, :HDpl=>:H2pl, :HD2pl=>:H3pl, :H2Dpl=>:H3pl, :N2Dpl=>:N2Hpl,
                           :DCO2pl=>:HCO2pl, :DOCpl=>:HOCpl, :H2DOpl=>:H3Opl, :HDOpl=>:H2Opl, :ODpl=>:OHpl)  
const D_bearing_species = get_deuterated(all_species)
const D_ions = get_deuterated(ion_species)
const N_neutrals = [s for s in neutral_species if occursin('N', string(s))];


#                             Define short- and long-lived species
# =======================================================================================================

# Short lived species, whose chemical lifetime is << diffusion timescale ------- #
const short_lived_species = [];# technically shortlived but count as longlived: :CH, :HCO, :HO2, :O3, :OH, :O1D, :DO2, :OD...
if assume_photochem_eq
    append!(short_lived_species, [:NO2, :CN, :HNO, :NH, :NH2, :C, :CH])
    append!(short_lived_species, ion_species)
end

# Long lived species 
const long_lived_species = setdiff(all_species, short_lived_species)


#                         Species participating in chemistry and transport
# =======================================================================================================

no_chem_species = []; 
no_transport_species = [];

# Fixed species (Densities don't update)
# -------------------------------------------------------------------
for s in dont_compute_either_chem_or_transport
    push!(no_chem_species, s)
    push!(no_transport_species, s)
end

for s in dont_compute_chemistry
    if ~(s in no_chem_species)
        push!(no_chem_species, s)
    end
end 
for s in dont_compute_transport
    if ~(s in no_transport_species)
        push!(no_transport_species, s)
    end
end


# Chemistry and transport participants
# -------------------------------------------------------------------
if converge_which == "neutrals"
    append!(no_chem_species, union(conv_ions[planet], N_neutrals)) # This is because the N chemistry is intimiately tied up with the ions.
    append!(no_transport_species, union(conv_ions[planet], N_neutrals, short_lived_species))
elseif converge_which == "ions"
    append!(no_chem_species, setdiff(conv_neutrals[planet], N_neutrals))
    append!(no_transport_species, setdiff(conv_neutrals[planet], N_neutrals))
elseif converge_which == "both"
    append!(no_transport_species, short_lived_species)
end

# Disallow transport and/or chemistry if the appropriate setting is toggled
# TODO: Currently not working :(
if do_trans==false
    append!(no_transport_species, all_species)
end

if do_chem==false
    append!(no_chem_species, all_species)
end

const chem_species = setdiff(all_species, no_chem_species);
const transport_species = setdiff(all_species, no_transport_species);

# Active and inactive species 
# -------------------------------------------------------------------
const active_species = union(chem_species, transport_species)
const inactive_species = intersect(no_chem_species, no_transport_species)
const active_longlived = intersect(active_species, long_lived_species)
const active_shortlived = intersect(active_species, short_lived_species)

# Sort name lists created here
# -------------------------------------------------------------------
sort!(all_species)
sort!(neutral_species)
sort!(ion_species)
sort!(active_species)
sort!(inactive_species)
sort!(short_lived_species)
sort!(long_lived_species)
sort!(active_longlived)
sort!(active_shortlived)
sort!(chem_species)
sort!(transport_species)
sort!(no_chem_species)
sort!(no_transport_species)
sort!(D_bearing_species)
sort!(D_ions)
sort!(N_neutrals)


# ***************************************************************************************************** #
#                                                                                                       #
#                                        Atmospheric setup                                              #
#                                                                                                       #
# ***************************************************************************************************** #

#                             Ion chemistry and non-thermal escape
# =======================================================================================================

const e_profile_type = ions_included==true ? "quasineutral" : "none" 
    # OPTIONS: 
    # "quasineutral" - n_e = sum of all the ion densities; PREFERRED
    # "O2+" - n_e = sum(n_O2pl)
    # "constant" - n_e set to some constant value which I believe is 1e5.
    # "none" - no electrons, for use in neutral-only models

#                                       Altitude grid                  
# =======================================================================================================
const zmin = Dict("Venus"=>90e5, "Mars"=>0.)[planet]
const dz = 2e5  # Discretized layer thickness
const zmax = 250e5  # Top altitude (cm)
const alt = convert(Array, (zmin:dz:zmax)) # These are the layer centers.
const n_all_layers = length(alt)
const intaltgrid = round.(Int64, alt/1e5)[2:end-1]; # the altitude grid CELLS but in integers.
const non_bdy_layers = alt[2:end-1]  # all layers, centered on 2 km, 4...248. Excludes the boundary layers which are [-1, 1] and [249, 251].
const num_layers = length(non_bdy_layers) # there are 124 non-boundary layers.
const plot_grid = non_bdy_layers ./ 1e5;  # for plotting. Points located at atmospheric layer cell centers and in units of km.
const n_alt_index=Dict([z=>clamp((i-1),1, num_layers) for (i, z) in enumerate(alt)])
const hygropause_alt = 40e5  # Location of the hygropause

#                              Temperature profile construction                      
# =======================================================================================================

# Establish the options for controltemps[3]
const Texo_opts = Dict("Mars"=>Dict("min-P2"=>190., "mean-P2"=>210., "max-P2"=>280.,   # These are based on solar min, mean, max.
                                    "min"=>175., "mean"=>225., "max"=>275.,   # These are based on solar min, mean, max.
                                    "meansundist"=>225., "aphelion"=>225., "perihelion"=>225.),
                       "Venus"=>Dict("min"=>260., "mean"=>290., "max"=>320.))

const Texo_inclusive_opts = Dict("inclusive-ap"=>175., 
                                 "inclusive-mean"=>225., 
                                 "inclusive-peri"=>275.)

const Tsurf = Dict("Mars"=>230., "Venus"=>735.)
const Tmeso = Dict("Mars"=>130., "Venus"=>170.)

# Create the temperature profile control array
const controltemps = [Tsurf[planet], Tmeso[planet], Texo_opts[planet]["mean"]]
if planet=="Venus"
    const meantemps = [Tsurf[planet], Tmeso[planet], Texo_opts[planet]["min"]] # Used for saturation vapor pressure. DON'T CHANGE!
elseif planet=="Mars"
    const meantemps = [Tsurf[planet], Tmeso[planet], Texo_opts[planet]["mean"]] # Used for saturation vapor pressure. DON'T CHANGE!
end


# Modify the settings if doing a special isothermal atmosphere.
if temp_scenario=="isothermal"
    const controltemps = [225., 225., 225.]
    const meantemps = [225., 225., 225.] # Used for saturation vapor pressure. DON'T CHANGE!
else # Set the exobase temp according to the temp scenario.
    const controltemps[3] =  Texo_opts[planet][temp_scenario]
end

# Modify the array for the special case where multiple parameters are changed for the seasonal model
if special_seasonal_case!=nothing 
    const controltemps = [Tsurf[planet], Tmeso[planet], Texo_inclusive_opts[special_seasonal_case]]
end

# Now create the actual temperature profiles
if planet=="Mars"
    const T_array_dict = T_Mars(controltemps[1], controltemps[2], controltemps[3]; alt)
    const Tn_meanSVP = T_Mars(meantemps...; alt)["neutrals"]; # Needed for boundary conditions.
elseif planet=="Venus"
    const T_array_dict = T_Venus(controltemps[1], controltemps[2], controltemps[3], "Venus-Inputs/FoxandSung2001_temps_mike_copy.txt"; alt);
    const Tn_meanSVP = T_Venus(meantemps..., "Venus-Inputs/FoxandSung2001_temps_mike_copy.txt"; alt)["neutrals"]; # Needed for boundary conditions.
    # const T_array_dict = T_Venus(controltemps[1], controltemps[2], controltemps[3], "Venus-Inputs/FoxandSung2001_temps_mike.txt"; alt);
    # const Tn_meanSVP = T_Venus(meantemps..., "Venus-Inputs/FoxandSung2001_temps_mike.txt"; alt)["neutrals"]; # Needed for boundary conditions.
end

const Tn_arr = T_array_dict["neutrals"]
const Ti_arr = T_array_dict["ions"]
const Te_arr = T_array_dict["electrons"]

const Tplasma_arr = Ti_arr .+ Te_arr;
# A comment on the plasma temperature: It's more rightly defined as (Te + Ti)/2, and comes into play in the diffusion
# equation for ions. Per Schunk & Nagy 2009, equations 5.55 and 5.56, the ambipolar diffusion coefficient is 
# Da = 2kT_p / (m_i * ν_in). This is the same as our formulation here (see Core.jl, Dcoef!()), which is 
# Da = k(T_e + T_i) / (m_i * ν_in). The diffusion equation in our model includes a term like 1/T * dT/dz (see also
# Schunk and Nagy 2009, equation 5.54, third term in the bracket). Note that the factor of 2 in the official definition of
# the plasma temperature cancels out here. If we defined plasma temperature as the average of T_e and T_i, we would have an 
# extra factor of 1/2 in the scale height (Schunk & Nagy 2009 equation 5.59) as calculated for plasma, unless we wrote a 
# special version of scaleH() (see Core.jl) to handle the plasma temperature. To avoid reformulating our scale height 
# function, we define the plasma temperature for the purposes of the model as simply T_e + T_i.
# It may be warranted in the future to change this so that the definition matches with the literature appropriately.
# --Eryn, 5 September 2024
const Tprof_for_diffusion = Dict("neutral"=>Tn_arr, "ion"=>Tplasma_arr)
const Tprof_for_Hs = Dict("neutral"=>Tn_arr, "ion"=>Ti_arr)


#                                      Water profile settings
# =======================================================================================================

if dust_storm_on==true
    const excess_peak_alt = 60
end

# Water mixing ratios to use
if planet=="Mars"
    const water_MRs = Dict("loweratmo"=>Dict("standard"=>1.3e-4, "low"=>0.65e-4, "high"=>2.6e-4), 
                           "mesosphere"=>Dict("standard"=>1.3e-4, "high"=>1.3e-4, "low"=>1.3e-4), 
                           "everywhere"=>Dict("standard"=>1.3e-4, "high"=>1.3e-4, "low"=>1.3e-4))
    const water_mixing_ratio = water_MRs[water_loc][water_case]
elseif planet=="Venus"
<<<<<<< HEAD
    # const water_mixing_ratio = Dict("standard"=>0.778e-6)[water_case]  # parse(Float64, water_case)  # this is for  the 70km alt A. Mahieux 2024
    # const water_mixing_ratio = Dict("standard"=>21e-6)[water_case]  # parse(Float64, water_case) # this is from krasnopolsky2012 for 48km
    const water_mixing_ratio = Dict("standard"=>1e-6)[water_case] # parse(Float64, water_case) # this is for 90km
=======
    const water_mixing_ratio = Dict("standard"=>1e-6)[water_case]

>>>>>>> 55f93b7c
    # SPECIAL: Crazy water Mahieux & Viscardy 2024
    if venus_special_water
        const h2o_vmr_low = 10^0.3 * 1e-6
        const h2o_vmr_high = 10^0.7 * 1e-6
        const hdo_vmr_low = 10^(-0.5)  * 1e-6
        const hdo_vmr_high = 10^(0.5) * 1e-6
    else
        const h2o_vmr_low = water_mixing_ratio
        const h2o_vmr_high = nothing
        const hdo_vmr_low = 2*DH*water_mixing_ratio
        # const hdo_vmr_low = 0.0393e-6 # A. Mahieux 2024 at 70km
        const hdo_vmr_high = nothing
    end
end

# Whether to install a whole new water profile or just use the initial guess with modifications (for seasonal model)
if planet=="Venus"
    const reinitialize_water_profile = venus_special_water==true ? true : false
elseif planet=="Mars"
    const reinitialize_water_profile = seasonal_cycle==true ? false : true # should be off if trying to run simulations for seasons
end

const update_water_profile = seasonal_cycle==true ? true : false # this is for modifying the profile during cycling, MAY be fixed?
const modified_water_alts = "below fixed point"

# altitude at which to add the extra water -- applies to both dust storm parcels and the tanh profile
const add_water_alt_opts = Dict("low"=>45, "standard"=>60, "high"=>65)
const f_fac_opts = Dict("low"=>0.005, "standard"=>10, "high"=>100) # a parameter named f which helps manipulate the water profile. Not related to any other f.

# Set the saturation vapor pressure curves, used in boundary conditions
const H2Osat = map(x->Psat(x), Tn_meanSVP) # Using this function keeps SVP fixed 
const HDOsat = map(x->Psat_HDO(x), Tn_meanSVP)

# To allow water to be active in the upper atmosphere but not the lower atmosphere, we need 
# its position within the active species vector - these are used later in chemJ_mat.
const H2Oi = findfirst(x->x==:H2O, active_longlived)
const HDOi = findfirst(x->x==:HDO, active_longlived)

# Altitude at which water transitions from fixed to freely solved for
<<<<<<< HEAD
H2Osatfrac = H2Osat ./ map(z->n_tot(get_ncurrent(initial_atm_file), z; all_species=setdiff(all_species, new_species), n_alt_index), alt)  # get SVP as fraction of total atmo
# const upper_lower_bdy = alt[1] # in cmv ( this line i believe is going to be moved and fixed )
const upper_lower_bdy = alt[something(findfirst(isequal(minimum(H2Osatfrac)), H2Osatfrac), 0)] # in cm
const upper_lower_bdy_i = n_alt_index[upper_lower_bdy]  # the uppermost layer at which water will be fixed, in cm
# Control whether the removal of rates etc at "Fixed altitudes" runs. If the boundary is 
# the bottom of the atmosphere, we shouldn't do it at all.
const remove_rates_flag = true
if upper_lower_bdy == zmin
    const remove_rates_flag = false 
end
=======
# H2Osatfrac = H2Osat ./ map(z->n_tot(get_ncurrent(initial_atm_file), z; all_species=setdiff(all_species, new_species), n_alt_index), alt)  # get SVP as fraction of total atmo
# const upper_lower_bdy = alt[something(findfirst(isequal(minimum(H2Osatfrac)), H2Osatfrac), 0)] # in cm
# const upper_lower_bdy_i = n_alt_index[upper_lower_bdy]  # the uppermost layer at which water will be fixed, in cm
# # Control whether the removal of rates etc at "Fixed altitudes" runs. If the boundary is 
# # the bottom of the atmosphere, we shouldn't do it at all.
# const remove_rates_flag = true
# if upper_lower_bdy == zmin
#     const remove_rates_flag = false 
# end
>>>>>>> 55f93b7c

#                              Species-specific scale heights
# =======================================================================================================
const Hs_dict = Dict{Symbol, Vector{Float64}}([sp=>scaleH(alt, sp, Tprof_for_Hs[charge_type(sp)]; molmass, M_P, R_P) for sp in all_species])


#                                     Boundary conditions
# =======================================================================================================
# "n": density boundary condition; "f": flux bc; "v": velocity bc; 
# "see boundaryconditions()" -- nonthermal escape depends on the dynamic density of the
# atmosphere, so it can't be imposed as a constant here and is calculated on the fly.
if planet=="Mars"
    const speciesbclist=Dict(:CO2=>Dict("n"=>[2.1e17, NaN], "f"=>[NaN, 0.]),
                        :Ar=>Dict("n"=>[2.0e-2*2.1e17, NaN], "f"=>[NaN, 0.]),
                        :N2=>Dict("n"=>[1.9e-2*2.1e17, NaN], "f"=>[NaN, 0.]),
                        #:C=>Dict("f"=>[NaN, 4e5]), # NEW: Based on Lo 2021
                        :H2O=>Dict("n"=>[H2Osat[1], NaN], "f"=>[NaN, 0.]), # bc doesnt matter if H2O fixed
                        :HDO=>Dict("n"=>[HDOsat[1], NaN], "f"=>[NaN, 0.]),
                        :O=> Dict("f"=>[0., 1.2e8]),
                        :H2=>Dict("f"=>[0., NaN], "v"=>[NaN, effusion_velocity(Tn_arr[end], 2.0; M_P, R_P, zmax)], "ntf"=>[NaN, "see boundaryconditions()"]),  # velocities are in cm/s
                        :HD=>Dict("f"=>[0., NaN], "v"=>[NaN, effusion_velocity(Tn_arr[end], 3.0; M_P, R_P, zmax)], "ntf"=>[NaN, "see boundaryconditions()"]),
                        :H=> Dict("f"=>[0., NaN], "v"=>[NaN, effusion_velocity(Tn_arr[end], 1.0; M_P, R_P, zmax)], "ntf"=>[NaN, "see boundaryconditions()"]),
                        :D=> Dict("f"=>[0., NaN], "v"=>[NaN, effusion_velocity(Tn_arr[end], 2.0; M_P, R_P, zmax)], "ntf"=>[NaN, "see boundaryconditions()"]),
                       );
elseif planet=="Venus"
    const ntot_at_lowerbdy = 9.5e15 # at 90 km
    H2O_lowerbdy = h2o_vmr_low * ntot_at_lowerbdy
    HDO_lowerbdy = hdo_vmr_low * ntot_at_lowerbdy
    
    # END SPECIAL
    
    const KoverH_lowerbdy = Keddy([zmin], [ntot_at_lowerbdy]; planet)[1]/scaleH_lowerboundary(zmin, Tn_arr[1]; molmass, M_P, R_P, zmin)
    const manual_speciesbclist=Dict(# major species neutrals at lower boundary (estimated from Fox&Sung 2001, Hedin+1985, agrees pretty well with VIRA)
                                    :CO2=>Dict("n"=>[0.965*ntot_at_lowerbdy, NaN], "f"=>[NaN, 0.]),
                                    :Ar=>Dict("n"=>[5e11, NaN], "f"=>[NaN, 0.]),
                                    :CO=>Dict("n"=>[4.5e-6*ntot_at_lowerbdy, NaN], "f"=>[NaN, 0.]),
                                    :O2=>Dict("n"=>[3e-3*ntot_at_lowerbdy, NaN], "f"=>[NaN, 0.]),
                                    :N2=>Dict("n"=>[0.032*ntot_at_lowerbdy, NaN]),

                                    #Krasnopolsky, 2010a: this was 400ppb at 74km in altitude, and the actual number is likely lower (is either 4.0E-7, or 4.8E-7 depending on the calculation); and according to Zhang 2012 it is 3.66e-7
                                    :HCl=>Dict("n"=>[3.66e-7 * ntot_at_lowerbdy, NaN]),

                                    #Denis A. Belyaev 2012: this was 0.1 ppmv at 165–170 K to 0.5–1 ppmv at 190–192 K; It said 0.1ppm was related to the most common temperature reading so I went with that (this is either 1E-7 or 6.79E-8 depending on the calculation)
                                    :SO2=>Dict("n"=>[1.0e-7 * ntot_at_lowerbdy, NaN]),

                                    # water mixing ratio is fixed at lower boundary
                                    :H2O=>Dict("n"=>[H2O_lowerbdy, NaN], "f"=>[NaN, 0.]),
                                    # we assume HDO has the bulk atmosphere ratio with H2O at the lower boundary, ~consistent with Bertaux+2007 observations
                                    :HDO=>Dict("n"=>[HDO_lowerbdy, NaN], "f"=>[NaN, 0.]),

                                    # atomic H and D escape solely by photochemical loss to space, can also be mixed downward
                                    :H=> Dict("v"=>[-KoverH_lowerbdy, effusion_velocity(Tn_arr[end], 1.0; zmax, M_P, R_P)],
                                                    #                 ^^^ other options here:
                                                    #                 effusion_velocity(Tn_arr[end], 1.0; zmax) # thermal escape, negligible
                                                    #                 100 # representing D transport to nightside, NOT escape
                                                    #                 NaN # No thermal escape to space, appropriate for global average model
                                              "ntf"=>[NaN, "see boundaryconditions()"]),
                                    :D=> Dict("v"=>[-KoverH_lowerbdy, effusion_velocity(Tn_arr[end], 2.0; zmax, M_P, R_P)], #
                                                    #                 ^^^ other options here:
                                                    #                  effusion_velocity(Tn_arr[end], 2.0; zmax) # thermal escape, negligible
                                                    #                 100 # representing D transport to nightside, NOT escape
                                                    #                 NaN # No thermal escape to space, appropriate for global average model
                                              "ntf"=>[NaN, "see boundaryconditions()"]),

                                    # # H2 mixing ratio at lower boundary adopted from Yung&DeMore1982 as in Fox&Sung2001
                                    # :H2=>Dict("n"=>[1e-7*ntot_at_lowerbdy, NaN],
                                    #           "v"=>[NaN, effusion_velocity(Tn_arr[end], 2.0; zmax)],
                                    #           "ntf"=>[NaN, "see boundaryconditions()"]),
                                    # :HD=>Dict("n"=>[DH*1e-7*ntot_at_lowerbdy, NaN],
                                    #           "v"=>[NaN, effusion_velocity(Tn_arr[end], 3.0; zmax)],
                                    #           "ntf"=>[NaN, "see boundaryconditions()"]),
# elseif planet=="Venus"
#     const ntot_at_lowerbdy = 1.07e+18 # at 70 km: A. Seiff 1985
#     # const ntot_at_lowerbdy = 9.5e15 
    
#     H2O_lowerbdy = h2o_vmr_low * ntot_at_lowerbdy
#     HDO_lowerbdy = hdo_vmr_low * ntot_at_lowerbdy
    
#     # END SPECIAL
    
#     const KoverH_lowerbdy = Keddy([zmin], [ntot_at_lowerbdy]; planet)[1]/scaleH_lowerboundary(zmin, Tn_arr[1]; molmass, M_P, R_P, zmin)
#     const manual_speciesbclist=Dict(# major species neutrals at lower boundary (estimated from Fox&Sung 2001, Hedin+1985, agrees pretty well with VIRA)
#                                     :CO2=>Dict("n"=>[0.965*ntot_at_lowerbdy, NaN], "f"=>[NaN, 0.]),
#                                     :Ar=>Dict("n"=>[98.0e-6 * ntot_at_lowerbdy, NaN], "f"=>[NaN, 0.]), # Hoffman 1979
#                                     :CO=>Dict("n"=>[40.0e-6*ntot_at_lowerbdy, NaN], "f"=>[NaN, 0.]),# 68km Krasnopolsky, 2010a
#                                     :O2=>Dict("n"=>[3.0e-6*ntot_at_lowerbdy, NaN], "f"=>[NaN, 0.]), # 300mbar Mills 1999

#         # :O2=>Dict("n"=>[3.0e-6*ntot_at_lowerbdy, NaN], "f"=>[NaN, 0.]), # 300mbar Mills 1999

        
#                                     :N2=>Dict("n"=>[0.032*ntot_at_lowerbdy, NaN]), # ask about 0.032 vs 0.035

#                                     :HCl=>Dict("n"=>[4.0e-7 * ntot_at_lowerbdy, NaN]), #75 km Krasnopolsky, 2010a
#                                     :DCl=>Dict("n"=>[12.1e-9 * ntot_at_lowerbdy, NaN]), #74km Krasnapolsky 2013

#                                     #Denis A. Belyaev 2012: this was 0.1 ppmv at 165–170 K to 0.5–1 ppmv at 190–192 K; It said 0.1ppm was related to the most common temperature reading so I went with that (this is either 1E-7 or 6.79E-8 depending on the calculation)
#                                     :SO2=>Dict("n"=>[350.0e-9 * ntot_at_lowerbdy, NaN]), #72km Krasnopolsky 2010


#                                     # :OH => Dict("n"=>[1.415e-15 * ntot_at_lowerbdy, NaN], "f" => [NaN, 0.]),
#                                     # :OD => Dict("n"=>[1.415e-15 * ntot_at_lowerbdy, NaN], "f" => [NaN, 0.]),
        
#                                     # water mixing ratio is fixed at lower boundary
#                                     :H2O=>Dict("n"=>[H2O_lowerbdy, NaN], "f"=>[NaN, 0.]),
#                                     # we assume HDO has the bulk atmosphere ratio with H2O at the lower boundary, ~consistent with Bertaux+2007 observations
#                                     :HDO=>Dict("n"=>[HDO_lowerbdy, NaN], "f"=>[NaN, 0.]),

#                                     # atomic H and D escape solely by photochemical loss to space, can also be mixed downward
#                                     :H=> Dict("v"=>[-KoverH_lowerbdy, effusion_velocity(Tn_arr[end], 1.0; zmax, M_P, R_P)],
#                                                     #                 ^^^ other options here:
#                                                     #                 effusion_velocity(Tn_arr[end], 1.0; zmax) # thermal escape, negligible
#                                                     #                 100 # representing D transport to nightside, NOT escape
#                                                     #                 NaN # No thermal escape to space, appropriate for global average model
#                                               "ntf"=>[NaN, "see boundaryconditions()"]),
#                                     :D=> Dict("v"=>[-KoverH_lowerbdy, effusion_velocity(Tn_arr[end], 2.0; zmax, M_P, R_P)], # 
#                                                     #                 ^^^ other options here:
#                                                     #                  effusion_velocity(Tn_arr[end], 2.0; zmax) # thermal escape, negligible
#                                                     #                 100 # representing D transport to nightside, NOT escape
#                                                     #                 NaN # No thermal escape to space, appropriate for global average model
#                                               "ntf"=>[NaN, "see boundaryconditions()"]),
# elseif planet=="Venus"
    # # const ntot_at_lowerbdy = 2.74e+19 # at 48 km: A. Seiff 1985
    # const ntot_at_lowerbdy = 3.6e+19 # at 48km acording to Krasnopolsky 2012
    # # const ntot_at_lowerbdy = 9.5e15
    
    # H2O_lowerbdy = h2o_vmr_low * ntot_at_lowerbdy
    # HDO_lowerbdy = hdo_vmr_low * ntot_at_lowerbdy
    
    # # END SPECIAL
    
    # const KoverH_lowerbdy = Keddy([zmin], [ntot_at_lowerbdy]; planet)[1]/scaleH_lowerboundary(zmin, Tn_arr[1]; molmass, M_P, R_P, zmin)
    # const manual_speciesbclist=Dict(# major species neutrals at lower boundary (estimated from Fox&Sung 2001, Hedin+1985, agrees pretty well with VIRA)
    #                                 :CO2=>Dict("n"=>[0.965*ntot_at_lowerbdy, NaN], "f"=>[NaN, 0.]),
    #                                 # :Ar=>Dict("n"=>[98.0e-6 * ntot_at_lowerbdy, NaN], "f"=>[NaN, 0.]), # Hoffman 1979
    #                                 :CO=>Dict("v"=>[-KoverH_lowerbdy*0.1, NaN], "f"=>[NaN, 0.]),# 68km Krasnopolsky, 2010a
    #                                 :O2=>Dict("v"=>[-KoverH_lowerbdy*2, NaN], "f"=>[NaN, 0.]), # 300mbar Mills 1999

    #     # :O2=>Dict("n"=>[3.0e-6*ntot_at_lowerbdy, NaN], "f"=>[NaN, 0.]), # 300mbar Mills 1999

    #                                 :N2=>Dict("n"=>[0.032*ntot_at_lowerbdy, NaN]), # ask about 0.032 vs 0.035
    #                                 :NO=>Dict("n"=>[5.5e-9*ntot_at_lowerbdy, NaN]), # ask about 0.032 vs 0.035

    #                                 :HCl=>Dict("n"=>[400e-9 * ntot_at_lowerbdy, NaN]), #75 km Krasnopolsky, 2010a
    #                                 # :DCl=>Dict("n"=>[12.1e-9 * ntot_at_lowerbdy, NaN]), #74km Krasnapolsky 2013

    #                                 #Denis A. Belyaev 2012: this was 0.1 ppmv at 165–170 K to 0.5–1 ppmv at 190–192 K; It said 0.1ppm was related to the most common temperature reading so I went with that (this is either 1E-7 or 6.79E-8 depending on the calculation)
    #                                 :SO2=>Dict("n"=>[9.7e-6 * ntot_at_lowerbdy, NaN]), #72km Krasnopolsky 2010
    #                                 :OCS=>Dict("n"=>[260e-9 * ntot_at_lowerbdy, NaN]),

                                    
        
    #                                 # water mixing ratio is fixed at lower boundary
        
    #                                 :H2O=>Dict("n"=>[H2O_lowerbdy, NaN], "f"=>[NaN, 0.]),
    #                                 # :H2O=>Dict("n"=>[H2O_lowerbdy , NaN], "f"=>[NaN, 0.]),
        
    #                                 # we assume HDO has the bulk atmosphere ratio with H2O at the lower boundary, ~consistent with Bertaux+2007 observations
    #                                 :HDO=>Dict("n"=>[HDO_lowerbdy, NaN], "f"=>[NaN, 0.]),
        
    #                                 # :H2=>Dict("n"=>[4.5e-9 * ntot_at_lowerbdy, NaN]),

    #                                 # atomic H and D escape solely by photochemical loss to space, can also be mixed downward
    #                                 :H=> Dict("v"=>[-KoverH_lowerbdy, effusion_velocity(Tn_arr[end], 1.0; zmax, M_P, R_P)],
    #                                                 #                 ^^^ other options here:
    #                                                 #                 effusion_velocity(Tn_arr[end], 1.0; zmax) # thermal escape, negligible
    #                                                 #                 100 # representing D transport to nightside, NOT escape
    #                                                 #                 NaN # No thermal escape to space, appropriate for global average model
    #                                           "ntf"=>[NaN, "see boundaryconditions()"]),
    #                                 :D=> Dict("v"=>[-KoverH_lowerbdy, effusion_velocity(Tn_arr[end], 2.0; zmax, M_P, R_P)], # 
    #                                                 #                 ^^^ other options here:
    #                                                 #                  effusion_velocity(Tn_arr[end], 2.0; zmax) # thermal escape, negligible
    #                                                 #                 100 # representing D transport to nightside, NOT escape
    #                                                 #                 NaN # No thermal escape to space, appropriate for global average model
    #                                           "ntf"=>[NaN, "see boundaryconditions()"]),
    #                                 # # H2 mixing ratio at lower boundary adopted from Yung&DeMore1982 as in Fox&Sung2001
    #                                 :H2=>Dict("n"=>[4.5e-9*ntot_at_lowerbdy, NaN],),
    #                                           # "v"=>[NaN, effusion_velocity(Tn_arr[end], 2.0; zmax)],
    #                                           # "ntf"=>[NaN, "see boundaryconditions()"]),
    #                                 :HD=>Dict("n"=>[DH*4.5e-9*ntot_at_lowerbdy, NaN],),
    #                                           # "v"=>[NaN, effusion_velocity(Tn_arr[end], 3.0; zmax)],
    #                                           # "ntf"=>[NaN, "see boundaryconditions()"]),

                                    # unusued neutral boundary conditions
                                    #:O=> Dict("v"=>[-KoverH_lowerbdy, NaN], "f"=>[NaN, 0.#=1.2e6=#]), # no effect on O profile
                                    #:N=>Dict("v"=>[-KoverH_lowerbdy, NaN], "f"=>[NaN, 0.]),
                                    #:NO=>Dict("v"=>[-KoverH_lowerbdy, NaN], #="n"=>[3e8, NaN],=# #="n"=>[5.5e-9*ntot_at_lowerbdy, NaN], =# "f"=>[NaN, 0.]),

                                    # assume no ion loss, appropriate for global average and small observed rates
                                    #:Hpl=>Dict("v"=>[-KoverH_lowerbdy, 0.0 #=effusion_velocity(Ti_arr[end], 1.0; zmax)=#]),#, "f"=>[NaN, 1.6e7]),
                                    #:H2pl=>Dict("v"=>[-KoverH_lowerbdy, 0.0 #=effusion_velocity(Ti_arr[end], 2.0; zmax)=#]),#, "f"=>[NaN, 2e5]),
                                    #:Opl=>Dict("v"=>[-KoverH_lowerbdy, 2e5], ), # "f"=>[NaN, 2.1e8] # tends to cause hollowing out of atmosphere
                                    );

    # add in downward mixing velocity boundary condition for all other species
    auto_speciesbclist = Dict()
    for sp in all_species
        if sp in keys(manual_speciesbclist)
            auto_speciesbclist[sp] = manual_speciesbclist[sp]
        else
            auto_speciesbclist[sp] = Dict("v"=>[-KoverH_lowerbdy, 0.0])
        end
    end

    const speciesbclist = deepcopy(auto_speciesbclist)
end

# ***************************************************************************************************** #
#                                                                                                       #
#                         Set up simulation filenames and define input files                            #
#                                                                                                       #
# ***************************************************************************************************** #

# Crosssection file sources
# -------------------------------------------------------------------
const photochem_data_files = Dict(:CO2=>Dict("main"=>"CO2.dat"), 
                                  :H2O=>Dict("main"=>"h2oavgtbl.dat"), 
                                  :HDO=>Dict("main"=>"HDO.dat"), 
                                  :H2O2=>Dict("main"=>"H2O2.dat"), 
                                  :HDO2=>Dict("main"=>"H2O2.dat"), 
                                  :O3=>Dict("main"=>"O3.dat", "chapman"=>"O3Chap.dat"), 
                                  :O2=>Dict("main"=>"O2.dat", "schr_short"=>"130-190.cf4", "schr_mid"=>"190-280.cf4", "schr_long"=>"280-500.cf4"), 
                                  :H2=>Dict("main"=>"binnedH2.csv"), 
                                  :HD=>Dict("main"=>"binnedH2.csv"), 
                                  :OH=>Dict("main"=>"binnedOH.csv", "O1D+H"=>"binnedOHo1D.csv"), 
                                  :OD=>Dict("main"=>"OD.csv"),

                                  #Sulfur and Chlorine 
                                  :S2Cl2=>Dict("main"=>"JS2Cl2toproducts.csv"),
                                  :SCl2=>Dict("main"=>"JSCl2toproducts.csv"),
                                )

# Filename tags and codes
# -------------------------------------------------------------------

extra_str = seasonal_cycle==true ? "cycle" : "eq"

if seasonal_cycle == true
    # folder naming scheme
    filetag = Dict("temperature"=>"seasons_temp$(extra_str)_Texo=$(Int64(controltemps[3]))_$(results_version)",
                   "water"=>"seasons_water$(extra_str)_$(water_case)_$(water_loc)_$(results_version)",
                   "insolation"=>"seasons_insolation_$(solar_scenario)_$(results_version)",)

    if special_seasonal_case != nothing
        const tag = "seasons_$(special_seasonal_case)_$(results_version)"
    else 
        const tag = filetag[exp_type]
    end
else # not a seasonal cycle experiment
    const tag = "eqrun_$(exp_type)_$(results_version)"
end

# Tags, shortcodes, and filenames
# -------------------------------------------------------------------
# The shortcodes provide unique identifiers for a simulation. Necessary because you end up running the model many times...
const hrshortcode, rshortcode = generate_code(ions_included, controltemps[1], controltemps[2], controltemps[3], water_case, solar_scenario)
const sim_folder_name = "$(hrshortcode)_$(rshortcode)_$(tag)"
const used_rxns_spreadsheet_name = "active_rxns.xlsx"


# ***************************************************************************************************** #
#                                                                                                       #
#                           Algorithm, solver, and float type settings                                  #
#                                                                                                       #
# ***************************************************************************************************** #

# Simulation run time and timestep size  
const season_length_in_sec = seasonal_cycle==true ? season_in_sec : 1e16
const maxlogdt = seasonal_cycle==true ? 5 : 16 # simulation will run until dt = 10^maxlogdt seconds
const dt_min_and_max = Dict("neutrals"=>[-3, 14], "ions"=>[-4, 6], "both"=>[-3, maxlogdt])
const timestep_type = seasonal_cycle==true ? "log-linear" : "dynamic-log" 
    # OPTIONS: "static-log": Logarithmically spaced timesteps that are imposed and don't adjust.
    #                        Should basically never be used, but can be used for testing.
    # "dynamic-log": Logarithmically spaced timesteps which can be dynamically adjusted
    #                as the model runs to improve stability.
    # "log-linear": A hybrid timestep that uses logarithmically-spaced timesteps 
    #               at small elapsed t to get the model going, but then switches
    #               to linearly spaced timesteps of ~1 week. This is used exclusively
    #               with the seasonal model, so that the output can be saved 
    #               at every week and end specifically at 1 season.
    

#                                        Solver algorithm type 
# =======================================================================================================
const problem_type = "Gear" 
    # OPTIONS: 
    # "SS": Julia solver SteadyState.
    # "ODE": Julia ODE solver.
    # "Gear": Preferred solver; Mike's hand-coded Gear method.
# for static timesteps:
const n_steps = 800 # Used with timestep_type="static-log"
# for dynamic timesteps:
const dt_incr_factor = 1.5
const dt_decr_factor = 10

# Sets whether photochemical equilibrium is assumed. Aids in converging ions and neutrals
# together. Generally leave it as is so the code determines it, but you can change it
# if need be
if problem_type == "Gear"
    const assume_photochem_eq = false
else # In using the Julia-provided solvers, it was necessary to assume photochemical equilibrium for short-lived species.
    const assume_photochem_eq = converge_which == "both" ? true : false
end

#                Nitty gritty additions that were included to improve model stability
# =======================================================================================================
# whether to include differentiation terms in Jacobian with respect to electron density 
# or generic thirdbody M. After much testing, these were determined to not be necessary.
const ediff = false # true 
const mdiff = false # true 
const error_checking_scheme = "new"
    # OPTIONS: "new", "old" 
    # We had to work on the method of checking error a lot when dealing with stability issues.
    # The old version has been left in for testing purposes just in case problems are ever 
    # encountered again.

#                                            Float types
# =======================================================================================================
# See CONSTANTS.jl for the setting. no, it's not ideal, but it's the best option 
# right now.
# this means this file must be loaded after CONSTANTS.

# Logic to require Double64 when using the Gear solver. Currently off as Doubles 
# are not being used.
# if problem_type == "Gear" && (ftype_ncur == Float64 || ftype_chem == Float64)
#     throw("If problem_type = 'Gear' in PARAMETERS, both ftype_ncur and ftype_chem must = Double64 in MODEL_SETUP.jl")
# elseif problem_type != "Gear" && (ftype_ncur == Double64 || ftype_chem == Double64)
#     println("problem_type != Gear but using Double64 in CUSTOMIZATIONS.jl")
# end

# ***************************************************************************************************** #
#                                                                                                       #
#                          Create a parameter dataframe for logging ease                                #
#                                                                                                       #
# ***************************************************************************************************** #

PARAMETERS_GEN = DataFrame(Field=[], Value=[])

push!(PARAMETERS_GEN, ("PLANET", planet));
push!(PARAMETERS_GEN, ("M_P", M_P));
push!(PARAMETERS_GEN, ("R_P", R_P));
push!(PARAMETERS_GEN, ("HRSHORTCODE", hrshortcode));
push!(PARAMETERS_GEN, ("RSHORTCODE", rshortcode));
push!(PARAMETERS_GEN, ("VARIED_PARAM", exp_type))
push!(PARAMETERS_GEN, ("INITIAL_ATM", initial_atm_file));
push!(PARAMETERS_GEN, ("RXN_SOURCE", results_dir*sim_folder_name*"/$(used_rxns_spreadsheet_name)"));
push!(PARAMETERS_GEN, ("IONS", ions_included ));
push!(PARAMETERS_GEN, ("CONVERGE", converge_which));
push!(PARAMETERS_GEN, ("NONTHERMAL_ESC", nontherm));
push!(PARAMETERS_GEN, ("SOLAR_SCENARIO", solar_scenario));
push!(PARAMETERS_GEN, ("SOLARFILE", solarfile));
push!(PARAMETERS_GEN, ("ELECTRON_PROF", e_profile_type));
push!(PARAMETERS_GEN, ("EDIFF", ediff));
push!(PARAMETERS_GEN, ("MDIFF", mdiff));
push!(PARAMETERS_GEN, ("DH", DH));
push!(PARAMETERS_GEN, ("AMBIPOLAR_DIFFUSION_ON", use_ambipolar));
push!(PARAMETERS_GEN, ("MOLEC_DIFFUSION_ON", use_molec_diff));

# Log altitude grid so we can avoid loading this very file when doing later analysis.
PARAMETERS_ALTGRID = DataFrame(Alt=alt, # grid
                               # The following syntax is ugly, and required because the XLSX package won't write columns of different lengths,
                               # so shorter lists must be padded with blank lines.
                               # It appears again below where species lists are written out.
                               non_bdy_layers=[[string(a) for a in non_bdy_layers]..., ["" for i in 1:length(alt)-length(non_bdy_layers)]...],
                               ) 

# Various descriptive things about the altitude grid that are single values, not vectors.
PARAMETERS_ALT_INFO = DataFrame(Field=[], Value=[], Unit=[], Desc=[]);
push!(PARAMETERS_ALT_INFO, ("zmin", zmin, "cm", "Min altitude (altitude of lower boundary)"));
push!(PARAMETERS_ALT_INFO, ("dz", dz, "cm", "Height of a discretized altitude layer"));
push!(PARAMETERS_ALT_INFO, ("zmax", zmax, "cm", "Max altitude (altitude of top boundary)"));
push!(PARAMETERS_ALT_INFO, ("n_all_layers", n_all_layers, "", "Number of discretized altitude layers, including boundary layers (i.e. length(alt))"));
push!(PARAMETERS_ALT_INFO, ("num_layers", num_layers, "", "Number of discretized altitude layers, excluding boundary layers (i.e. length(alt)-2)"));
# push!(PARAMETERS_ALT_INFO, ("upper_lower_bdy", upper_lower_bdy, "cm", "Altitude at which water goes from being fixed to calculated"));
# push!(PARAMETERS_ALT_INFO, ("upper_lower_bdy_i", upper_lower_bdy_i, "", "Index of the line above within the alt grid"));

# Atmospheric conditions.
PARAMETERS_CONDITIONS = DataFrame(Field=[], Value=[], Unit=[]);
push!(PARAMETERS_CONDITIONS, ("SZA", SZA, "deg"));
push!(PARAMETERS_CONDITIONS, ("TSURF", controltemps[1], "K"));
push!(PARAMETERS_CONDITIONS, ("TMESO", controltemps[2], "K"));
push!(PARAMETERS_CONDITIONS, ("TEXO", controltemps[3], "K"));
push!(PARAMETERS_CONDITIONS, ("MEAN_TEMPS", join(meantemps, " "), "K"));
push!(PARAMETERS_CONDITIONS, ("WATER_MR", water_mixing_ratio, "mixing ratio"));
push!(PARAMETERS_CONDITIONS, ("WATER_CASE", water_case, "whether running with 10x, 1/10th, or standard water in middle/upper atmo"));

L = max(length(all_species), length(neutral_species), length(ion_species), length(no_chem_species), length(no_transport_species), length(Jratelist))
PARAMETERS_SPLISTS = DataFrame(AllSpecies=[[string(a) for a in all_species]..., ["" for i in 1:L-length(all_species)]...], 
                               Neutrals=[[string(n) for n in neutral_species]..., ["" for i in 1:L-length(neutral_species)]...], 
                               Ions=[[string(i) for i in ion_species]..., ["" for i in 1:L-length(ion_species)]...],
                               NoChem=[[string(nc) for nc in no_chem_species]..., ["" for i in 1:L-length(no_chem_species)]...],
                               NoTransport=[[string(nt) for nt in no_transport_species]..., ["" for i in 1:L-length(no_transport_species)]...],
                               Jratelist=[[string(j) for j in Jratelist]..., ["" for i in 1:L-length(Jratelist)]...]);
PARAMETERS_SOLVER = DataFrame(Field=[], Value=[]);
PARAMETERS_XSECTS = DataFrame(Species=[], Description=[], Filename=[]);
PARAMETERS_BCS = DataFrame(Species=[], Type=[], Lower=[], Upper=[]);

# LOG THE TEMPERATURES
PARAMETERS_TEMPERATURE_ARRAYS = DataFrame(Neutrals=Tn_arr, Ions=Ti_arr, Electrons=Te_arr); <|MERGE_RESOLUTION|>--- conflicted
+++ resolved
@@ -293,14 +293,11 @@
                            "everywhere"=>Dict("standard"=>1.3e-4, "high"=>1.3e-4, "low"=>1.3e-4))
     const water_mixing_ratio = water_MRs[water_loc][water_case]
 elseif planet=="Venus"
-<<<<<<< HEAD
+    
     # const water_mixing_ratio = Dict("standard"=>0.778e-6)[water_case]  # parse(Float64, water_case)  # this is for  the 70km alt A. Mahieux 2024
     # const water_mixing_ratio = Dict("standard"=>21e-6)[water_case]  # parse(Float64, water_case) # this is from krasnopolsky2012 for 48km
     const water_mixing_ratio = Dict("standard"=>1e-6)[water_case] # parse(Float64, water_case) # this is for 90km
-=======
-    const water_mixing_ratio = Dict("standard"=>1e-6)[water_case]
-
->>>>>>> 55f93b7c
+
     # SPECIAL: Crazy water Mahieux & Viscardy 2024
     if venus_special_water
         const h2o_vmr_low = 10^0.3 * 1e-6
@@ -340,18 +337,6 @@
 const HDOi = findfirst(x->x==:HDO, active_longlived)
 
 # Altitude at which water transitions from fixed to freely solved for
-<<<<<<< HEAD
-H2Osatfrac = H2Osat ./ map(z->n_tot(get_ncurrent(initial_atm_file), z; all_species=setdiff(all_species, new_species), n_alt_index), alt)  # get SVP as fraction of total atmo
-# const upper_lower_bdy = alt[1] # in cmv ( this line i believe is going to be moved and fixed )
-const upper_lower_bdy = alt[something(findfirst(isequal(minimum(H2Osatfrac)), H2Osatfrac), 0)] # in cm
-const upper_lower_bdy_i = n_alt_index[upper_lower_bdy]  # the uppermost layer at which water will be fixed, in cm
-# Control whether the removal of rates etc at "Fixed altitudes" runs. If the boundary is 
-# the bottom of the atmosphere, we shouldn't do it at all.
-const remove_rates_flag = true
-if upper_lower_bdy == zmin
-    const remove_rates_flag = false 
-end
-=======
 # H2Osatfrac = H2Osat ./ map(z->n_tot(get_ncurrent(initial_atm_file), z; all_species=setdiff(all_species, new_species), n_alt_index), alt)  # get SVP as fraction of total atmo
 # const upper_lower_bdy = alt[something(findfirst(isequal(minimum(H2Osatfrac)), H2Osatfrac), 0)] # in cm
 # const upper_lower_bdy_i = n_alt_index[upper_lower_bdy]  # the uppermost layer at which water will be fixed, in cm
@@ -361,7 +346,6 @@
 # if upper_lower_bdy == zmin
 #     const remove_rates_flag = false 
 # end
->>>>>>> 55f93b7c
 
 #                              Species-specific scale heights
 # =======================================================================================================
