################################################################################
# MODEL_SETUP.jl
# DESCRIPTION: Sets up variables, constants, etc. that typically don't require
# checking by the user before each run but change depending on the type of 
# model being run.
# 
# Eryn Cangi
# Created April 2024
# Last edited: June 2025
# Currently tested for Julia: 1.11.2
################################################################################

using DataFrames
using DoubleFloats

# First do some error checking
if (special_seasonal_case!=nothing) & (exp_type=="all")
    throw("Only use exp_type='all' when special_seasonal_case != nothing")
end

# ***************************************************************************************************** #
#                                                                                                       #
#                                       Planet-dependent constants                                      #
#                                                                                                       #
# ***************************************************************************************************** #
# Yeah ok they're not really constants but this is the easiest way to manage it because they
# are used in the photochemistry module, which gets loaded before the parameter/constant files, and which
# cannot load something based on a variable defined in the enclosing scope. 
const M_P = Dict( # Planetary mass in g 
                 "Mars"=>0.1075*5.972e27, 
                 "Venus"=>4.867e27
                )[planet]
const R_P = Dict( # Planetary radius in cm
                 "Mars"=>3396e5, 
                 "Venus"=>6050e5
                )[planet] 
const DH = Dict( # Atmospheric D/H ratio 
                "Mars"=>5.5 * SMOW, # Yung 1988
                "Venus"=>240 * SMOW, # Fedorova 2008
               )[planet]
const sol_in_sec = Dict(
                        "Mars"=>88775.2438,   # One Mars sol in seconds
                        "Venus"=>2.09968e7
                       )[planet]
const season_in_sec = Dict(
                           "Mars"=>1.4838759e7,
                           "Venus"=>4.8535373e6
                          )[planet]
const g = bigG * M_P / (R_P^2);
const SA = 4*pi*(R_P)^2 # cm^2
 

# ***************************************************************************************************** #
#                                                                                                       #
#              Model species, Jrate lists, and lists of chemistry/transport species                     #
#                                                                                                       #
# ***************************************************************************************************** #

# Minor species that have reactions available in the network files, but aren't used. These are just for
# reference: [:CNpl,:HCNpl,:HCNHpl,:HN2Opl,:NH2pl,:NH3pl,:CH,:CN,:HCN,:HNO,:NH,:NH2,:HD2pl]
 
#                                     Full species list
# =======================================================================================================
const neutral_species = [conv_neutrals[planet]..., new_neutrals...];
const ion_species = [conv_ions[planet]..., new_ions...]
const new_species = [new_neutrals..., new_ions...]  # Needed later to be excluded from n_tot() as called 
                                                    # in the water saturation calculation, in the case
                                                    # where new species are being added.
const all_species = [neutral_species..., ion_species...];

#                        Photolysis and Photoionization rate symbol lists 
# =======================================================================================================
const nontherm = ions_included==true ? true : false   # whether to do non-thermal escape. Must be here, sued in call to format Jrates
const conv_Jrates, newJrates = format_Jrates(reaction_network_spreadsheet, all_species, "Jratelist"; ions_on=ions_included, hot_atoms=nontherm)
const Jratelist = [conv_Jrates..., newJrates...];

# These dictionaries specify the species absorbing a photon for each J rate, and the products of the reaction.
const absorber = Dict([x=>Symbol(match(r"(?<=J).+(?=to)", string(x)).match) for x in Jratelist])


#                               Miscellaneous logical groupings
# =======================================================================================================
const D_H_analogues = Dict(:ArDpl=>:ArHpl, :Dpl=>:Hpl, :DCOpl=>:HCOpl, :HDpl=>:H2pl, :HD2pl=>:H3pl, :H2Dpl=>:H3pl, :N2Dpl=>:N2Hpl,
                           :DCO2pl=>:HCO2pl, :DOCpl=>:HOCpl, :H2DOpl=>:H3Opl, :HDOpl=>:H2Opl, :ODpl=>:OHpl)  
const D_bearing_species = get_deuterated(all_species)
const D_ions = get_deuterated(ion_species)
const N_neutrals = [s for s in neutral_species if occursin('N', string(s))];


#                             Define short- and long-lived species
# =======================================================================================================

# Short lived species, whose chemical lifetime is << diffusion timescale ------- #
const short_lived_species = [];# technically shortlived but count as longlived: :CH, :HCO, :HO2, :O3, :OH, :O1D, :DO2, :OD...
if assume_photochem_eq
    append!(short_lived_species, [:NO2, :CN, :HNO, :NH, :NH2, :C, :CH])
    append!(short_lived_species, ion_species)
end

# Long lived species 
const long_lived_species = setdiff(all_species, short_lived_species)


#                         Species participating in chemistry and transport
# =======================================================================================================

no_chem_species = []; 
no_transport_species = [];

# Fixed species (Densities don't update)
# -------------------------------------------------------------------
for s in dont_compute_either_chem_or_transport
    push!(no_chem_species, s)
    push!(no_transport_species, s)
end

for s in dont_compute_chemistry
    if ~(s in no_chem_species)
        push!(no_chem_species, s)
    end
end 
for s in dont_compute_transport
    if ~(s in no_transport_species)
        push!(no_transport_species, s)
    end
end


# Chemistry and transport participants
# -------------------------------------------------------------------
if converge_which == "neutrals"
    println("Note: Still removing nitrogen neutrals from the converged species. May want to change this.")
    append!(no_chem_species, union(conv_ions[planet], N_neutrals)) # This is because the N chemistry is highly coupled to the ions.
    append!(no_transport_species, union(conv_ions[planet], N_neutrals, short_lived_species))
elseif converge_which == "ions"
    append!(no_chem_species, conv_neutrals[planet])
    append!(no_transport_species, conv_neutrals[planet])
elseif converge_which == "both"
    append!(no_transport_species, short_lived_species)
elseif converge_which == "ions+nitrogen"
    append!(no_chem_species, setdiff(conv_neutrals[planet], N_neutrals))
    append!(no_transport_species, setdiff(conv_neutrals[planet], N_neutrals))
end

# Disallow transport and/or chemistry if the appropriate setting is toggled
# TODO: Currently not working :(
if do_trans==false
    append!(no_transport_species, all_species)
end

if do_chem==false
    append!(no_chem_species, all_species)
end

const chem_species = setdiff(all_species, no_chem_species);
const transport_species = setdiff(all_species, no_transport_species);

# Active and inactive species 
# -------------------------------------------------------------------
const active_species = union(chem_species, transport_species)
const inactive_species = intersect(no_chem_species, no_transport_species)
const active_longlived = intersect(active_species, long_lived_species)
const active_shortlived = intersect(active_species, short_lived_species)

# Sort name lists created here
# -------------------------------------------------------------------
sort!(all_species)
sort!(neutral_species)
sort!(ion_species)
sort!(active_species)
sort!(inactive_species)
sort!(short_lived_species)
sort!(long_lived_species)
sort!(active_longlived)
sort!(active_shortlived)
sort!(chem_species)
sort!(transport_species)
sort!(no_chem_species)
sort!(no_transport_species)
sort!(D_bearing_species)
sort!(D_ions)
sort!(N_neutrals)


# ***************************************************************************************************** #
#                                                                                                       #
#                                        Atmospheric setup                                              #
#                                                                                                       #
# ***************************************************************************************************** #

#                             Ion chemistry and non-thermal escape
# =======================================================================================================

const e_profile_type = ions_included==true ? "quasineutral" : "none" 
    # OPTIONS: 
    # "quasineutral" - n_e = sum of all the ion densities; PREFERRED
    # "O2+" - n_e = sum(n_O2pl)
    # "constant" - n_e set to some constant value which I believe is 1e5.
    # "none" - no electrons, for use in neutral-only models

#                                       Altitude grid                  
# =======================================================================================================
const zmin = Dict("Venus"=>90e5, "Mars"=>0.)[planet]
const dz = 2e5  # Discretized layer thickness
const dx = horiz_column_width # Use the configurable column width from INPUT_PARAMETERS.jl
const zmax = 250e5  # Top altitude (cm)
const alt = convert(Array, (zmin:dz:zmax)) # These are the layer centers.
const n_all_layers = length(alt)
const intaltgrid = round.(Int64, alt/1e5)[2:end-1]; # the altitude grid CELLS but in integers.
const non_bdy_layers = alt[2:end-1]  # all layers, centered on 2 km, 4...248. Excludes the boundary layers which are [-1, 1] and [249, 251].
const num_layers = length(non_bdy_layers) # there are 124 non-boundary layers.
const plot_grid = non_bdy_layers ./ 1e5;  # for plotting. Points located at atmospheric layer cell centers and in units of km.
const n_alt_index=Dict([z=>clamp((i-1),1, num_layers) for (i, z) in enumerate(alt)])
const hygropause_alt = 40e5  # Location of the hygropause

#                              Temperature profile construction                      
# =======================================================================================================

# Establish the options for controltemps[3]
const Texo_opts = Dict("Mars"=>Dict("min-P2"=>190., "mean-P2"=>210., "max-P2"=>280.,   # These are based on solar min, mean, max.
                                    "min"=>175., "mean"=>225., "max"=>275.,   # These are based on solar min, mean, max.
                                    "meansundist"=>225., "aphelion"=>225., "perihelion"=>225.),
                       "Venus"=>Dict("min"=>260., "mean"=>290., "max"=>320.))

const Texo_inclusive_opts = Dict("inclusive-ap"=>175., 
                                 "inclusive-mean"=>225., 
                                 "inclusive-peri"=>275.)

const Tsurf = Dict("Mars"=>230., "Venus"=>735.)
const Tmeso = Dict("Mars"=>130., "Venus"=>170.)

# VENUS Day-Night TEST: Day/night control temperatures for Venus columns
# const Tsurf_day   = Tsurf[planet]
# const Tmeso_day   = Tmeso[planet]
# const Texo_day    = Texo_opts[planet]["mean"]
# const Tsurf_night = Tsurf[planet]
# const Tmeso_night = Tmeso[planet]
# const Texo_night  = Texo_opts[planet]["min"]

# Create the temperature profile control array
const controltemps = [Tsurf[planet], Tmeso[planet], Texo_opts[planet]["mean"]]
if planet=="Venus"
    const meantemps = [Tsurf[planet], Tmeso[planet], Texo_opts[planet]["min"]] # Used for saturation vapor pressure. DON'T CHANGE!
elseif planet=="Mars"
    const meantemps = [Tsurf[planet], Tmeso[planet], Texo_opts[planet]["mean"]] # Used for saturation vapor pressure. DON'T CHANGE!
end


# Modify the settings if doing a special isothermal atmosphere.
if temp_scenario=="isothermal"
    controltemps .= [225., 225., 225.]
    meantemps .= [225., 225., 225.] # Used for saturation vapor pressure. DON'T CHANGE!
else # Set the exobase temp according to the temp scenario.
    controltemps[3] =  Texo_opts[planet][temp_scenario]
end

# Modify the array for the special case where multiple parameters are changed for the seasonal model
if special_seasonal_case!=nothing
    controltemps .= [Tsurf[planet], Tmeso[planet], Texo_inclusive_opts[special_seasonal_case]]
end

# Initialize the mean temperature profile for SVP, remains 1-D
local Tn_meanSVP_temp
if planet == "Mars"
    Tn_meanSVP_temp = T_Mars(meantemps...; alt)["neutrals"] # Needed for boundary conditions.
elseif planet=="Venus"
    Tn_meanSVP_temp = T_Venus(meantemps..., "Venus-Inputs/FoxandSung2001_temps_mike.txt"; alt)["neutrals"] # Needed for boundary conditions.
end
const Tn_meanSVP = Tn_meanSVP_temp  # This stays as 1-D

# Now create the actual temperature profiles
local T_array_dict
if planet == "Mars"
    T_array_dict = T_Mars(controltemps[1], controltemps[2], controltemps[3]; alt=alt)
elseif planet == "Venus"
    T_array_dict = T_Venus(controltemps[1], controltemps[2], controltemps[3],
                           "Venus-Inputs/FoxandSung2001_temps_mike.txt"; alt=alt)
end

# VENUS Day-Night TEST: Construct separate day and night temperature profiles
# local T_day_dict
# local T_night_dict
# if planet == "Mars"
#     T_day_dict   = T_Mars(controltemps[1], controltemps[2], controltemps[3]; alt=alt)
#     T_night_dict = T_day_dict
# elseif planet == "Venus"
#     T_day_dict   = T_Venus(Tsurf_day, Tmeso_day, Texo_day,
#                            "Venus-Inputs/FoxandSung2001_temps_mike.txt"; alt=alt)
#     T_night_dict = T_Venus(Tsurf_night, Tmeso_night, Texo_night,
#                            "Venus-Inputs/FoxandSung2001_temps_mike.txt"; alt=alt)
# end

# Build 2-D temperature arrays by repeating the single-column profile across columns
const Tn_arr = repeat(T_array_dict["neutrals"]', n_horiz, 1)
const Ti_arr = repeat(T_array_dict["ions"]',     n_horiz, 1)
const Te_arr = repeat(T_array_dict["electrons"]', n_horiz, 1)

# VENUS Day-Night TEST: Build 2-D temperature arrays
# const Tn_arr = zeros(n_horiz, num_layers+2)
# const Ti_arr = similar(Tn_arr)
# const Te_arr = similar(Tn_arr)
# Tn_arr[1,:] .= T_day_dict["neutrals"]
# Ti_arr[1,:] .= T_day_dict["ions"]
# Te_arr[1,:] .= T_day_dict["electrons"]
# Tn_arr[2,:] .= T_night_dict["neutrals"]
# Ti_arr[2,:] .= T_night_dict["ions"]
# Te_arr[2,:] .= T_night_dict["electrons"]

const Tplasma_arr = Ti_arr .+ Te_arr;
# A comment on the plasma temperature: It's more rightly defined as (Te + Ti)/2, and comes into play in the diffusion
# equation for ions. Per Schunk & Nagy 2009, equations 5.55 and 5.56, the ambipolar diffusion coefficient is 
# Da = 2kT_p / (m_i * ν_in). This is the same as our formulation here (see Core.jl, Dcoef!()), which is 
# Da = k(T_e + T_i) / (m_i * ν_in). The diffusion equation in our model includes a term like 1/T * dT/dz (see also
# Schunk and Nagy 2009, equation 5.54, third term in the bracket). Note that the factor of 2 in the official definition of
# the plasma temperature cancels out here. If we defined plasma temperature as the average of T_e and T_i, we would have an 
# extra factor of 1/2 in the scale height (Schunk & Nagy 2009 equation 5.59) as calculated for plasma, unless we wrote a 
# special version of scaleH() (see Core.jl) to handle the plasma temperature. To avoid reformulating our scale height 
# function, we define the plasma temperature for the purposes of the model as simply T_e + T_i.
# It may be warranted in the future to change this so that the definition matches with the literature appropriately.
# --Eryn, 5 September 2024
const Tprof_for_diffusion = Dict("neutral"=>Tn_arr, "ion"=>Tplasma_arr)
const Tprof_for_Hs = Dict("neutral"=>Tn_arr, "ion"=>Ti_arr)

#                              Horizontal winds construction                      
# =======================================================================================================
# Construct horizontal wind profiles for each column.  Each profile is an
# array over altitude with values in cm/s.  The wind speed is taken from the
# user-configurable parameter `horiz_wind_speed` in `INPUT_PARAMETERS.jl`.
# Setting that value to zero disables horizontal advection.

const horiz_wind_v = [fill(horiz_wind_speed, length(alt)) for ihoriz in 1:n_horiz]

# Construct horizontal wind profiles by setting negative below the switch altitude and positive above
# switch_alt = 140e5               # altitude in cm where winds reverse (~140 km)
# v_profile = fill(-horiz_wind_speed, length(alt))    # low-alt winds: night→day
# v_profile[alt .>= switch_alt] .= horiz_wind_speed   # high-alt winds: day→night
# const horiz_wind_v = [copy(v_profile) for _ in 1:n_horiz]

# Toggle cross-column mixing `enable_horiz_transport`.  When disabled the horizontal transport
# routines will return zero coefficients so that each column evolves independently.

#                                      Water profile settings
# =======================================================================================================

if dust_storm_on==true
    const excess_peak_alt = 60
end

# Water mixing ratios to use
if planet=="Mars"
    const water_MRs = Dict("loweratmo"=>Dict("standard"=>1.3e-4, "low"=>0.65e-4, "high"=>2.6e-4), 
                           "mesosphere"=>Dict("standard"=>1.3e-4, "high"=>1.3e-4, "low"=>1.3e-4), 
                           "everywhere"=>Dict("standard"=>1.3e-4, "high"=>1.3e-4, "low"=>1.3e-4))
    const water_mixing_ratio = water_MRs[water_loc][water_case]
elseif planet=="Venus"
    const water_mixing_ratio = Dict("standard"=>1e-6)[water_case]

    # SPECIAL: Crazy water Mahieux & Viscardy 2024
    if venus_special_water
        const h2o_vmr_low = 10^0.3 * 1e-6
        const h2o_vmr_high = 10^0.7 * 1e-6
        const hdo_vmr_low = 10^(-0.5)  * 1e-6
        const hdo_vmr_high = 10^(0.5) * 1e-6
    else
        const h2o_vmr_low = water_mixing_ratio
        const h2o_vmr_high = nothing
        const hdo_vmr_low = 2*DH*water_mixing_ratio
        const hdo_vmr_high = nothing
    end
end

# Whether to install a whole new water profile or just use the initial guess with modifications (for seasonal model)
if planet=="Venus"
    const reinitialize_water_profile = venus_special_water==true ? true : false
elseif planet=="Mars"
    const reinitialize_water_profile = seasonal_cycle==true ? false : true # should be off if trying to run simulations for seasons
end

const update_water_profile = seasonal_cycle==true ? true : false # this is for modifying the profile during cycling, MAY be fixed?
const modified_water_alts = "below fixed point"

# altitude at which to add the extra water -- applies to both dust storm parcels and the tanh profile
const add_water_alt_opts = Dict("low"=>45, "standard"=>60, "high"=>65)
const f_fac_opts = Dict("low"=>0.005, "standard"=>10, "high"=>100) # a parameter named f which helps manipulate the water profile. Not related to any other f.

# Set the saturation vapor pressure curves, used in boundary conditions
const H2Osat = map(x->Psat(x), Tn_meanSVP) # Using this function keeps SVP fixed 
const HDOsat = map(x->Psat_HDO(x), Tn_meanSVP)

# To allow water to be active in the upper atmosphere but not the lower atmosphere, we need 
# its position within the active species vector - these are used later in chemJ_mat.
const H2Oi = findfirst(x->x==:H2O, active_longlived)
const HDOi = findfirst(x->x==:HDO, active_longlived)

<<<<<<< HEAD
# Altitude at which water transitions from fixed to freely solved for
# initial_atm = get_ncurrent(initial_atm_file, n_horiz)
# H2Osatfrac = hcat([H2Osat ./ map(z -> n_tot(initial_atm, z, ihoriz; all_species=setdiff(all_species, new_species), n_alt_index), alt) for ihoriz in 1:n_horiz]...)
# const upper_lower_bdy = alt[something(findfirst(isequal(minimum(H2Osatfrac[:, 1])), H2Osatfrac[:, 1]), 0)] # in cm
# const upper_lower_bdy_i = n_alt_index[upper_lower_bdy]  # the uppermost layer at which water will be fixed, in cm
# # Control whether the removal of rates etc at "Fixed altitudes" runs. If the boundary is 
# # the bottom of the atmosphere, we shouldn't do it at all.
# const remove_rates_flag = true
# if upper_lower_bdy == zmin
#     const remove_rates_flag = false 
# end

=======
>>>>>>> 5876c72c
#                              Species-specific scale heights
# =======================================================================================================
const Hs_dict = Dict{Symbol, Vector{Vector{Float64}}}([sp => [scaleH(alt, sp, Tprof_for_Hs[charge_type(sp)][ihoriz, :]; molmass, M_P, R_P) for ihoriz in 1:n_horiz] for sp in all_species])

#                                     Boundary conditions (lower and upper)
# =======================================================================================================
# "n": density boundary condition; "f": flux bc; "v": velocity bc;
# "see boundaryconditions()" -- nonthermal escape depends on the dynamic density of the
# atmosphere, so it can't be imposed as a constant here and is calculated on the fly.
# The default lists below give every column the same lower/upper values. Modify
# `speciesbclist[sp][bc][ihoriz]` if a particular column should use different
# boundary values.
if planet=="Mars"
    const speciesbclist = Dict(
                        :CO2=>Dict("n"=>[[2.1e17, NaN] for _ in 1:n_horiz], "f"=>[[NaN, 0.] for _ in 1:n_horiz]),
                        :Ar=>Dict("n"=>[[2.0e-2*2.1e17, NaN] for _ in 1:n_horiz], "f"=>[[NaN, 0.] for _ in 1:n_horiz]),
                        :N2=>Dict("n"=>[[1.9e-2*2.1e17, NaN] for _ in 1:n_horiz], "f"=>[[NaN, 0.] for _ in 1:n_horiz]),
                        #:C=>Dict("f"=>[NaN, 4e5]), # NEW: Based on Lo 2021
                        :H2O=>Dict("n"=>[[H2Osat[1], NaN] for _ in 1:n_horiz], "f"=>[[NaN, 0.] for _ in 1:n_horiz]),
                        :HDO=>Dict("n"=>[[HDOsat[1], NaN] for _ in 1:n_horiz], "f"=>[[NaN, 0.] for _ in 1:n_horiz]),
                        :O=> Dict("f"=>[[0., 1.2e8] for _ in 1:n_horiz]),
                        :H2=>Dict("f"=>[[0., NaN] for _ in 1:n_horiz], "v"=>[[NaN, effusion_velocity(Tn_arr[ihoriz, end], 2.0; M_P, R_P, zmax)] for ihoriz in 1:n_horiz], "ntf"=>[[NaN, "see boundaryconditions()"] for ihoriz in 1:n_horiz]),
                        :HD=>Dict("f"=>[[0., NaN] for _ in 1:n_horiz], "v"=>[[NaN, effusion_velocity(Tn_arr[ihoriz, end], 3.0; M_P, R_P, zmax)] for ihoriz in 1:n_horiz], "ntf"=>[[NaN, "see boundaryconditions()"] for ihoriz in 1:n_horiz]),
                        :H=> Dict("f"=>[[0., NaN] for _ in 1:n_horiz], "v"=>[[NaN, effusion_velocity(Tn_arr[ihoriz, end], 1.0; M_P, R_P, zmax)] for ihoriz in 1:n_horiz], "ntf"=>[[NaN, "see boundaryconditions()"] for ihoriz in 1:n_horiz]),
                        :D=> Dict("f"=>[[0., NaN] for _ in 1:n_horiz], "v"=>[[NaN, effusion_velocity(Tn_arr[ihoriz, end], 2.0; M_P, R_P, zmax)] for ihoriz in 1:n_horiz], "ntf"=>[[NaN, "see boundaryconditions()"] for ihoriz in 1:n_horiz]),
                       );
elseif planet=="Venus"
    const ntot_at_lowerbdy = 9.5e15 # Based on Fox & Sung 2001

    H2O_lowerbdy = h2o_vmr_low * ntot_at_lowerbdy
    HDO_lowerbdy = hdo_vmr_low * ntot_at_lowerbdy
    
    # END SPECIAL
<<<<<<< HEAD

    const KoverH_lowerbdy = Keddy([zmin], [ntot_at_lowerbdy]; planet)[1]/scaleH_lowerboundary(zmin, Tn_arr[1, 1]; molmass, M_P, R_P, zmin)
    const manual_speciesbclist=Dict(# major species neutrals at lower boundary (estimated from Fox&Sung 2001, Hedin+1985, agrees pretty well with VIRA)
                                    :CO2=>Dict("n"=>[[0.965*ntot_at_lowerbdy, NaN] for _ in 1:n_horiz], "f"=>[[NaN, 0.] for _ in 1:n_horiz]),
                                    :Ar=>Dict("n"=>[[5e11, NaN] for _ in 1:n_horiz], "f"=>[[NaN, 0.] for _ in 1:n_horiz]),
                                    :CO=>Dict("n"=>[[4.5e-6*ntot_at_lowerbdy, NaN] for _ in 1:n_horiz], "f"=>[[NaN, 0.] for _ in 1:n_horiz]),
                                    :O2=>Dict("n"=>[[3e-3*ntot_at_lowerbdy, NaN] for _ in 1:n_horiz], "f"=>[[NaN, 0.] for _ in 1:n_horiz]),
                                    :N2=>Dict("n"=>[[0.032*ntot_at_lowerbdy, NaN] for _ in 1:n_horiz]),

                                    #Krasnopolsky, 2010a: this was 400ppb at 74km in altitude, and the actual number is likely lower (is either 4.0E-7, or 4.8E-7 depending on the calculation); and according to Zhang 2012 it is 3.66e-7
                                    :HCl=>Dict("n"=>[[3.66e-7 * ntot_at_lowerbdy, NaN] for _ in 1:n_horiz]),

                                    #Denis A. Belyaev 2012: this was 0.1 ppmv at 165–170 K to 0.5–1 ppmv at 190–192 K; It said 0.1ppm was related to the most common temperature reading so I went with that (this is either 1E-7 or 6.79E-8 depending on the calculation)
                                    :SO2=>Dict("n"=>[[1.0e-7 * ntot_at_lowerbdy, NaN] for _ in 1:n_horiz]),
=======
    # MRs
    SO2mr = 1e-7
    # Simon's notes: Belyaev 2012: this was 0.1 ppmv at 165–170 K to 0.5–1 ppmv at 190–192 K; 
    # It said 0.1ppm was related to the most common temperature reading so I went with that 
    # (this is either 1E-7 or 6.79E-8 depending on the calculation)
    N2mr = 0.032
    H2SO4mr = 3e-9
    O2mr = 3e-3
    COmr = 4.5e-6
    CO2mr = 0.965
    HClmr = 3.66e-7
    # Simon's notes: Krasnopolsky, 2010a: this was 400ppb at 74km in altitude, and the actual number is likely lower 
    # (is either 4.0E-7, or 4.8E-7 depending on the calculation); and according to Zhang 2012 it is 3.66e-7
    SOmr = 1e-7

    
    const KoverH_lowerbdy = Keddy([zmin], [ntot_at_lowerbdy]; planet)[1]/scaleH_lowerboundary(zmin, Tn_arr[1]; molmass, M_P, R_P, zmin)
    const manual_speciesbclist=Dict(# major species neutrals at lower boundary (estimated from Fox&Sung 2001, Hedin+1985, agrees pretty well with VIRA)
                                    :CO2=>Dict("n"=>[CO2mr*ntot_at_lowerbdy, NaN], "f"=>[NaN, 0.]),
                                    :Ar=>Dict("n"=>[5e11, NaN], "f"=>[NaN, 0.]),
                                    :CO=>Dict("n"=>[COmr*ntot_at_lowerbdy, NaN], "f"=>[NaN, 0.]),
                                    :O2=>Dict("n"=>[O2mr*ntot_at_lowerbdy, NaN], "f"=>[NaN, 0.]),
                                    :N2=>Dict("n"=>[N2mr*ntot_at_lowerbdy, NaN]),

                                    
                                    :HCl=>Dict("n"=>[HClmr * ntot_at_lowerbdy, NaN]),
                                    :DCl=>Dict("n"=>[HClmr * DH * ntot_at_lowerbdy, NaN]),


                                    :H2SO4=>Dict("n"=>[H2SO4mr * ntot_at_lowerbdy, NaN]), 

                                    :SO2=>Dict("n"=>[SO2mr * ntot_at_lowerbdy, NaN]),
                                    :SO=>Dict("n"=>[SOmr * ntot_at_lowerbdy, NaN]),
>>>>>>> 5876c72c

                                    # water mixing ratio is fixed at lower boundary
                                    :H2O=>Dict("n"=>[[H2O_lowerbdy, NaN] for _ in 1:n_horiz], "f"=>[[NaN, 0.] for _ in 1:n_horiz]),
                                    # we assume HDO has the bulk atmosphere ratio with H2O at the lower boundary, ~consistent with Bertaux+2007 observations
                                    :HDO=>Dict("n"=>[[HDO_lowerbdy, NaN] for _ in 1:n_horiz], "f"=>[[NaN, 0.] for _ in 1:n_horiz]),

                                    # atomic H and D escape solely by photochemical loss to space, can also be mixed downward
                                    :H=> Dict("v"=>[[-KoverH_lowerbdy, effusion_velocity(Tn_arr[ihoriz, end], 1.0; zmax, M_P, R_P)] for ihoriz in 1:n_horiz],
                                                    #                 ^^^ other options here:
                                                    #                 effusion_velocity(Tn_arr[ihoriz, end], 1.0; zmax) # thermal escape, negligible
                                                    #                 100 # representing D transport to nightside, NOT escape
                                                    #                 NaN # No thermal escape to space, appropriate for global average model
                                              "ntf"=>[[NaN, "see boundaryconditions()"] for ihoriz in 1:n_horiz]),
                                    :D=> Dict("v"=>[[-KoverH_lowerbdy, effusion_velocity(Tn_arr[ihoriz, end], 2.0; zmax, M_P, R_P)] for ihoriz in 1:n_horiz],
                                                    #                 ^^^ other options here:
                                                    #                  effusion_velocity(Tn_arr[ihoriz, end], 2.0; zmax) # thermal escape, negligible
                                                    #                 100 # representing D transport to nightside, NOT escape
                                                    #                 NaN # No thermal escape to space, appropriate for global average model
                                              "ntf"=>[[NaN, "see boundaryconditions()"] for ihoriz in 1:n_horiz]),

                                    # # H2 mixing ratio at lower boundary adopted from Yung&DeMore1982 as in Fox&Sung2001
                                    # :H2=>Dict("n"=>[1e-7*ntot_at_lowerbdy, NaN],
                                    #           "v"=>[NaN, effusion_velocity(Tn_arr[ihoriz, end], 2.0; zmax)],
                                    #           "ntf"=>[NaN, "see boundaryconditions()"]),
                                    # :HD=>Dict("n"=>[DH*1e-7*ntot_at_lowerbdy, NaN],
                                    #           "v"=>[NaN, effusion_velocity(Tn_arr[ihoriz, end], 3.0; zmax)],
                                    #           "ntf"=>[NaN, "see boundaryconditions()"]),

                                    # unusued neutral boundary conditions
                                    #:O=> Dict("v"=>[-KoverH_lowerbdy, NaN], "f"=>[NaN, 0.#=1.2e6=#]), # no effect on O profile
                                    #:N=>Dict("v"=>[-KoverH_lowerbdy, NaN], "f"=>[NaN, 0.]),
                                    #:NO=>Dict("v"=>[-KoverH_lowerbdy, NaN], #="n"=>[3e8, NaN],=# #="n"=>[5.5e-9*ntot_at_lowerbdy, NaN], =# "f"=>[NaN, 0.]),

                                    # assume no ion loss, appropriate for global average and small observed rates
                                    #:Hpl=>Dict("v"=>[-KoverH_lowerbdy, 0.0 #=effusion_velocity(Ti_arr[ihoriz, end], 1.0; zmax)=#]),#, "f"=>[NaN, 1.6e7]),
                                    #:H2pl=>Dict("v"=>[-KoverH_lowerbdy, 0.0 #=effusion_velocity(Ti_arr[ihoriz, end], 2.0; zmax)=#]),#, "f"=>[NaN, 2e5]),
                                    #:Opl=>Dict("v"=>[-KoverH_lowerbdy, 2e5], ), # "f"=>[NaN, 2.1e8] # tends to cause hollowing out of atmosphere
                                    );

    # add in downward mixing velocity boundary condition for all other species
    auto_speciesbclist = Dict()
    for sp in all_species
        if sp in keys(manual_speciesbclist)
            auto_speciesbclist[sp] = manual_speciesbclist[sp]
        else
            auto_speciesbclist[sp] = Dict("v"=>[[-KoverH_lowerbdy, 0.0] for ihoriz in 1:n_horiz])
        end
    end

    const speciesbclist = deepcopy(auto_speciesbclist)
end

#                                     Boundary conditions (back edge and front edge)
# =======================================================================================================
# "n": density boundary condition; "f": flux bc; "v": velocity bc; 
# The default boundary conditions are zero flux boundary conditions at the back edge and the front edge. If different boundary conditions are required, they will need to be implemented here and in the boundaryconditions_horiz function.
# The zero flux boundary conditions will be input as vectors with altitude.
# For each species, there are two vectors of length num_layers. The first directs the BC values at the first vertical column and the second directs the BC values at the last vertical column

# The dictionary `speciesbclist_horiz` sets horizontal fluxes at the back and
# front edges.  By default both profiles are zero, representing closed
# boundaries, but you can modify the values below (or in a separate script)
# to impose an influx or outflux for any species.  Each entry contains two
# vectors of length `num_layers` giving the flux [#/cm²/s] at the back and front
# edges respectively. Edit `speciesbclist_horiz[sp]["f"][edge]` to override the
# profile on either edge.

# add in zero flux edge boundary conditions on both edges for all species
auto_speciesbclist_horiz = Dict()
for sp in all_species
    auto_speciesbclist_horiz[sp] = Dict("f"=>[[0.0 for ialt in 1:num_layers] for c in 1:2])
end

const speciesbclist_horiz = deepcopy(auto_speciesbclist_horiz)

# Example modification: Set non-zero flux boundary conditions for O
# speciesbclist_horiz[:O] = Dict(
#     "f" => [
#         fill(1e7, num_layers),   # Influx at the back edge (cm⁻² s⁻¹)
#         fill(-1e7, num_layers)   # Outflux at the front edge (cm⁻² s⁻¹)
#     ]
# )

# ***************************************************************************************************** #
#                                                                                                       #
#                         Set up simulation filenames and define input files                            #
#                                                                                                       #
# ***************************************************************************************************** #

# Crosssection file sources
# -------------------------------------------------------------------
const photochem_data_files = Dict(:CO2=>Dict("main"=>"CO2.dat"), 
                                  :H2O=>Dict("main"=>"h2oavgtbl.dat"), 
                                  :HDO=>Dict("main"=>"HDO.dat"), 
                                  :H2O2=>Dict("main"=>"H2O2.dat"), 
                                  :HDO2=>Dict("main"=>"H2O2.dat"), 
                                  :O3=>Dict("main"=>"O3.dat", "chapman"=>"O3Chap.dat"), 
                                  :O2=>Dict("main"=>"O2.dat", "schr_short"=>"130-190.cf4", "schr_mid"=>"190-280.cf4", "schr_long"=>"280-500.cf4"), 
                                  :H2=>Dict("main"=>"binnedH2.csv"), 
                                  :HD=>Dict("main"=>"binnedH2.csv"), 
                                  :OH=>Dict("main"=>"binnedOH.csv", "O1D+H"=>"binnedOHo1D.csv"), 
                                  :OD=>Dict("main"=>"OD.csv"))

# Filename tags and codes
# -------------------------------------------------------------------

extra_str = seasonal_cycle==true ? "cycle" : "eq"

if seasonal_cycle == true
    # folder naming scheme
    filetag = Dict("temperature"=>"seasons_temp$(extra_str)_Texo=$(Int64(controltemps[3]))_$(results_version)",
                   "water"=>"seasons_water$(extra_str)_$(water_case)_$(water_loc)_$(results_version)",
                   "insolation"=>"seasons_insolation_$(solar_scenario)_$(results_version)",)

    if special_seasonal_case != nothing
        const tag = "seasons_$(special_seasonal_case)_$(results_version)"
    else 
        const tag = filetag[exp_type]
    end
else # not a seasonal cycle experiment
    const tag = "eqrun_$(exp_type)_$(results_version)"
end

# Tags, shortcodes, and filenames
# -------------------------------------------------------------------
# The shortcodes provide unique identifiers for a simulation. Necessary because you end up running the model many times...
const hrshortcode, rshortcode = generate_code(ions_included, controltemps[1], controltemps[2], controltemps[3], water_case, solar_scenario)
const sim_folder_name = "$(hrshortcode)_$(rshortcode)_$(tag)"
const used_rxns_spreadsheet_name = "active_rxns.xlsx"


# ***************************************************************************************************** #
#                                                                                                       #
#                           Algorithm, solver, and float type settings                                  #
#                                                                                                       #
# ***************************************************************************************************** #

# Simulation run time and timestep size  
const season_length_in_sec = seasonal_cycle==true ? season_in_sec : 1e16
const maxlogdt = seasonal_cycle==true ? 5 : 16 # simulation will run until dt = 10^maxlogdt seconds
const dt_min_and_max = Dict("neutrals"=>[-3, 14], "ions"=>[-4, 6], "ions+nitrogen"=>[-4, 6], "both"=>[-3, maxlogdt])
const timestep_type = seasonal_cycle==true ? "log-linear" : "dynamic-log" 
    # OPTIONS: "static-log": Logarithmically spaced timesteps that are imposed and don't adjust.
    #                        Should basically never be used, but can be used for testing.
    # "dynamic-log": Logarithmically spaced timesteps which can be dynamically adjusted
    #                as the model runs to improve stability.
    # "log-linear": A hybrid timestep that uses logarithmically-spaced timesteps 
    #               at small elapsed t to get the model going, but then switches
    #               to linearly spaced timesteps of ~1 week. This is used exclusively
    #               with the seasonal model, so that the output can be saved 
    #               at every week and end specifically at 1 season.
    

#                                        Solver algorithm type 
# =======================================================================================================
const problem_type = "Gear" 
    # OPTIONS: 
    # "SS": Julia solver SteadyState.
    # "ODE": Julia ODE solver.
    # "Gear": Preferred solver; Mike's hand-coded Gear method.
# for static timesteps:
const n_steps = 800 # Used with timestep_type="static-log"
# for dynamic timesteps:
const dt_incr_factor = 1.5
const dt_decr_factor = 10

# Sets whether photochemical equilibrium is assumed. Aids in converging ions and neutrals
# together. Generally leave it as is so the code determines it, but you can change it
# if need be
if problem_type == "Gear"
    const assume_photochem_eq = false
else # In using the Julia-provided solvers, it was necessary to assume photochemical equilibrium for short-lived species.
    const assume_photochem_eq = converge_which == "both" ? true : false
end

#                Nitty gritty additions that were included to improve model stability
# =======================================================================================================
# whether to include differentiation terms in Jacobian with respect to electron density 
# or generic thirdbody M. After much testing, these were determined to not be necessary.
const ediff = false # true 
const mdiff = false # true 
const error_checking_scheme = "new"
    # OPTIONS: "new", "old" 
    # We had to work on the method of checking error a lot when dealing with stability issues.
    # The old version has been left in for testing purposes just in case problems are ever 
    # encountered again.

#                                            Float types
# =======================================================================================================
# See CONSTANTS.jl for the setting. no, it's not ideal, but it's the best option 
# right now.
# this means this file must be loaded after CONSTANTS.

# Logic to require Double64 when using the Gear solver. Currently off as Doubles 
# are not being used.
# if problem_type == "Gear" && (ftype_ncur == Float64 || ftype_chem == Float64)
#     throw("If problem_type = 'Gear' in PARAMETERS, both ftype_ncur and ftype_chem must = Double64 in MODEL_SETUP.jl")
# elseif problem_type != "Gear" && (ftype_ncur == Double64 || ftype_chem == Double64)
#     println("problem_type != Gear but using Double64 in CUSTOMIZATIONS.jl")
# end

# ***************************************************************************************************** #
#                                                                                                       #
#                          Create a parameter dataframe for logging ease                                #
#                                                                                                       #
# ***************************************************************************************************** #

PARAMETERS_GEN = DataFrame(Field=[], Value=[])

push!(PARAMETERS_GEN, ("PLANET", planet));
push!(PARAMETERS_GEN, ("M_P", M_P));
push!(PARAMETERS_GEN, ("R_P", R_P));
push!(PARAMETERS_GEN, ("HRSHORTCODE", hrshortcode));
push!(PARAMETERS_GEN, ("RSHORTCODE", rshortcode));
push!(PARAMETERS_GEN, ("VARIED_PARAM", exp_type))
push!(PARAMETERS_GEN, ("INITIAL_ATM", initial_atm_file));
push!(PARAMETERS_GEN, ("RXN_SOURCE", results_dir*sim_folder_name*"/$(used_rxns_spreadsheet_name)"));
push!(PARAMETERS_GEN, ("IONS", ions_included ));
push!(PARAMETERS_GEN, ("CONVERGE", converge_which));
push!(PARAMETERS_GEN, ("NONTHERMAL_ESC", nontherm));
push!(PARAMETERS_GEN, ("SOLAR_SCENARIO", solar_scenario));
push!(PARAMETERS_GEN, ("SOLARFILE", solarfile));
push!(PARAMETERS_GEN, ("ELECTRON_PROF", e_profile_type));
push!(PARAMETERS_GEN, ("EDIFF", ediff));
push!(PARAMETERS_GEN, ("MDIFF", mdiff));
push!(PARAMETERS_GEN, ("DH", DH));
push!(PARAMETERS_GEN, ("AMBIPOLAR_DIFFUSION_ON", use_ambipolar));
push!(PARAMETERS_GEN, ("MOLEC_DIFFUSION_ON", use_molec_diff));

# Log altitude grid so we can avoid loading this very file when doing later analysis.
PARAMETERS_ALTGRID = DataFrame(Alt=alt, # grid
                               # The following syntax is ugly, and required because the XLSX package won't write columns of different lengths,
                               # so shorter lists must be padded with blank lines.
                               # It appears again below where species lists are written out.
                               non_bdy_layers=[[string(a) for a in non_bdy_layers]..., ["" for i in 1:length(alt)-length(non_bdy_layers)]...],
                               ) 

# Various descriptive things about the altitude grid that are single values, not vectors.
PARAMETERS_ALT_INFO = DataFrame(Field=[], Value=[], Unit=[], Desc=[]);
push!(PARAMETERS_ALT_INFO, ("zmin", zmin, "cm", "Min altitude (altitude of lower boundary)"));
push!(PARAMETERS_ALT_INFO, ("dz", dz, "cm", "Height of a discretized altitude layer"));
push!(PARAMETERS_ALT_INFO, ("zmax", zmax, "cm", "Max altitude (altitude of top boundary)"));
push!(PARAMETERS_ALT_INFO, ("n_all_layers", n_all_layers, "", "Number of discretized altitude layers, including boundary layers (i.e. length(alt))"));
push!(PARAMETERS_ALT_INFO, ("num_layers", num_layers, "", "Number of discretized altitude layers, excluding boundary layers (i.e. length(alt)-2)"));
# push!(PARAMETERS_ALT_INFO, ("upper_lower_bdy", upper_lower_bdy, "cm", "Altitude at which water goes from being fixed to calculated"));
# push!(PARAMETERS_ALT_INFO, ("upper_lower_bdy_i", upper_lower_bdy_i, "", "Index of the line above within the alt grid"));

# Atmospheric conditions.
PARAMETERS_CONDITIONS = DataFrame(Field=[], Value=[], Unit=[]);
push!(PARAMETERS_CONDITIONS, ("SZA", SZA, "deg"));
push!(PARAMETERS_CONDITIONS, ("TSURF", controltemps[1], "K"));
push!(PARAMETERS_CONDITIONS, ("TMESO", controltemps[2], "K"));
push!(PARAMETERS_CONDITIONS, ("TEXO", controltemps[3], "K"));
push!(PARAMETERS_CONDITIONS, ("MEAN_TEMPS", join(meantemps, " "), "K"));
push!(PARAMETERS_CONDITIONS, ("WATER_MR", water_mixing_ratio, "mixing ratio"));
push!(PARAMETERS_CONDITIONS, ("WATER_CASE", water_case, "whether running with 10x, 1/10th, or standard water in middle/upper atmo"));

L = max(length(all_species), length(neutral_species), length(ion_species), length(no_chem_species), length(no_transport_species), length(Jratelist))
PARAMETERS_SPLISTS = DataFrame(AllSpecies=[[string(a) for a in all_species]..., ["" for i in 1:L-length(all_species)]...], 
                               Neutrals=[[string(n) for n in neutral_species]..., ["" for i in 1:L-length(neutral_species)]...], 
                               Ions=[[string(i) for i in ion_species]..., ["" for i in 1:L-length(ion_species)]...],
                               NoChem=[[string(nc) for nc in no_chem_species]..., ["" for i in 1:L-length(no_chem_species)]...],
                               NoTransport=[[string(nt) for nt in no_transport_species]..., ["" for i in 1:L-length(no_transport_species)]...],
                               Jratelist=[[string(j) for j in Jratelist]..., ["" for i in 1:L-length(Jratelist)]...]);
PARAMETERS_SOLVER = DataFrame(Field=[], Value=[]);
PARAMETERS_XSECTS = DataFrame(Species=[], Description=[], Filename=[]);
# Track vertical boundary conditions for each column
PARAMETERS_BCS = DataFrame(Species=[], Type=[], Column=[], Lower=[], Upper=[]);
# Track horizontal boundary conditions at the back and front edges
PARAMETERS_BCS_HORIZ = DataFrame(Species=[], Type=[], AltIndex=[], Back=[], Front=[]);

# LOG THE TEMPERATURES
PARAMETERS_TEMPERATURE_ARRAYS = DataFrame(Neutrals = vec(Tn_arr), Ions = vec(Ti_arr), Electrons = vec(Te_arr))<|MERGE_RESOLUTION|>--- conflicted
+++ resolved
@@ -392,21 +392,6 @@
 const H2Oi = findfirst(x->x==:H2O, active_longlived)
 const HDOi = findfirst(x->x==:HDO, active_longlived)
 
-<<<<<<< HEAD
-# Altitude at which water transitions from fixed to freely solved for
-# initial_atm = get_ncurrent(initial_atm_file, n_horiz)
-# H2Osatfrac = hcat([H2Osat ./ map(z -> n_tot(initial_atm, z, ihoriz; all_species=setdiff(all_species, new_species), n_alt_index), alt) for ihoriz in 1:n_horiz]...)
-# const upper_lower_bdy = alt[something(findfirst(isequal(minimum(H2Osatfrac[:, 1])), H2Osatfrac[:, 1]), 0)] # in cm
-# const upper_lower_bdy_i = n_alt_index[upper_lower_bdy]  # the uppermost layer at which water will be fixed, in cm
-# # Control whether the removal of rates etc at "Fixed altitudes" runs. If the boundary is 
-# # the bottom of the atmosphere, we shouldn't do it at all.
-# const remove_rates_flag = true
-# if upper_lower_bdy == zmin
-#     const remove_rates_flag = false 
-# end
-
-=======
->>>>>>> 5876c72c
 #                              Species-specific scale heights
 # =======================================================================================================
 const Hs_dict = Dict{Symbol, Vector{Vector{Float64}}}([sp => [scaleH(alt, sp, Tprof_for_Hs[charge_type(sp)][ihoriz, :]; molmass, M_P, R_P) for ihoriz in 1:n_horiz] for sp in all_species])
@@ -440,56 +425,36 @@
     HDO_lowerbdy = hdo_vmr_low * ntot_at_lowerbdy
     
     # END SPECIAL
-<<<<<<< HEAD
-
-    const KoverH_lowerbdy = Keddy([zmin], [ntot_at_lowerbdy]; planet)[1]/scaleH_lowerboundary(zmin, Tn_arr[1, 1]; molmass, M_P, R_P, zmin)
-    const manual_speciesbclist=Dict(# major species neutrals at lower boundary (estimated from Fox&Sung 2001, Hedin+1985, agrees pretty well with VIRA)
-                                    :CO2=>Dict("n"=>[[0.965*ntot_at_lowerbdy, NaN] for _ in 1:n_horiz], "f"=>[[NaN, 0.] for _ in 1:n_horiz]),
-                                    :Ar=>Dict("n"=>[[5e11, NaN] for _ in 1:n_horiz], "f"=>[[NaN, 0.] for _ in 1:n_horiz]),
-                                    :CO=>Dict("n"=>[[4.5e-6*ntot_at_lowerbdy, NaN] for _ in 1:n_horiz], "f"=>[[NaN, 0.] for _ in 1:n_horiz]),
-                                    :O2=>Dict("n"=>[[3e-3*ntot_at_lowerbdy, NaN] for _ in 1:n_horiz], "f"=>[[NaN, 0.] for _ in 1:n_horiz]),
-                                    :N2=>Dict("n"=>[[0.032*ntot_at_lowerbdy, NaN] for _ in 1:n_horiz]),
-
-                                    #Krasnopolsky, 2010a: this was 400ppb at 74km in altitude, and the actual number is likely lower (is either 4.0E-7, or 4.8E-7 depending on the calculation); and according to Zhang 2012 it is 3.66e-7
-                                    :HCl=>Dict("n"=>[[3.66e-7 * ntot_at_lowerbdy, NaN] for _ in 1:n_horiz]),
-
-                                    #Denis A. Belyaev 2012: this was 0.1 ppmv at 165–170 K to 0.5–1 ppmv at 190–192 K; It said 0.1ppm was related to the most common temperature reading so I went with that (this is either 1E-7 or 6.79E-8 depending on the calculation)
-                                    :SO2=>Dict("n"=>[[1.0e-7 * ntot_at_lowerbdy, NaN] for _ in 1:n_horiz]),
-=======
-    # MRs
+    
+    # Define mixing ratios for boundary conditions
+    # Belyaev 2012: 0.1 ppmv at 165–170 K to 0.5–1 ppmv at 190–192 K; 
+    # 0.1ppm was related to the most common temperature reading 
     SO2mr = 1e-7
-    # Simon's notes: Belyaev 2012: this was 0.1 ppmv at 165–170 K to 0.5–1 ppmv at 190–192 K; 
-    # It said 0.1ppm was related to the most common temperature reading so I went with that 
-    # (this is either 1E-7 or 6.79E-8 depending on the calculation)
     N2mr = 0.032
     H2SO4mr = 3e-9
     O2mr = 3e-3
     COmr = 4.5e-6
     CO2mr = 0.965
+    # Krasnopolsky, 2010a: 400ppb at 74km in altitude, actual number likely lower 
+    # (either 4.0E-7 or 4.8E-7); Zhang 2012: 3.66e-7
     HClmr = 3.66e-7
-    # Simon's notes: Krasnopolsky, 2010a: this was 400ppb at 74km in altitude, and the actual number is likely lower 
-    # (is either 4.0E-7, or 4.8E-7 depending on the calculation); and according to Zhang 2012 it is 3.66e-7
     SOmr = 1e-7
 
-    
-    const KoverH_lowerbdy = Keddy([zmin], [ntot_at_lowerbdy]; planet)[1]/scaleH_lowerboundary(zmin, Tn_arr[1]; molmass, M_P, R_P, zmin)
+    const KoverH_lowerbdy = Keddy([zmin], [ntot_at_lowerbdy]; planet)[1]/scaleH_lowerboundary(zmin, Tn_arr[1, 1]; molmass, M_P, R_P, zmin)
     const manual_speciesbclist=Dict(# major species neutrals at lower boundary (estimated from Fox&Sung 2001, Hedin+1985, agrees pretty well with VIRA)
-                                    :CO2=>Dict("n"=>[CO2mr*ntot_at_lowerbdy, NaN], "f"=>[NaN, 0.]),
-                                    :Ar=>Dict("n"=>[5e11, NaN], "f"=>[NaN, 0.]),
-                                    :CO=>Dict("n"=>[COmr*ntot_at_lowerbdy, NaN], "f"=>[NaN, 0.]),
-                                    :O2=>Dict("n"=>[O2mr*ntot_at_lowerbdy, NaN], "f"=>[NaN, 0.]),
-                                    :N2=>Dict("n"=>[N2mr*ntot_at_lowerbdy, NaN]),
-
-                                    
-                                    :HCl=>Dict("n"=>[HClmr * ntot_at_lowerbdy, NaN]),
-                                    :DCl=>Dict("n"=>[HClmr * DH * ntot_at_lowerbdy, NaN]),
-
-
-                                    :H2SO4=>Dict("n"=>[H2SO4mr * ntot_at_lowerbdy, NaN]), 
-
-                                    :SO2=>Dict("n"=>[SO2mr * ntot_at_lowerbdy, NaN]),
-                                    :SO=>Dict("n"=>[SOmr * ntot_at_lowerbdy, NaN]),
->>>>>>> 5876c72c
+                                    :CO2=>Dict("n"=>[[CO2mr*ntot_at_lowerbdy, NaN] for _ in 1:n_horiz], "f"=>[[NaN, 0.] for _ in 1:n_horiz]),
+                                    :Ar=>Dict("n"=>[[5e11, NaN] for _ in 1:n_horiz], "f"=>[[NaN, 0.] for _ in 1:n_horiz]),
+                                    :CO=>Dict("n"=>[[COmr*ntot_at_lowerbdy, NaN] for _ in 1:n_horiz], "f"=>[[NaN, 0.] for _ in 1:n_horiz]),
+                                    :O2=>Dict("n"=>[[O2mr*ntot_at_lowerbdy, NaN] for _ in 1:n_horiz], "f"=>[[NaN, 0.] for _ in 1:n_horiz]),
+                                    :N2=>Dict("n"=>[[N2mr*ntot_at_lowerbdy, NaN] for _ in 1:n_horiz]),
+
+                                    :HCl=>Dict("n"=>[[HClmr * ntot_at_lowerbdy, NaN] for _ in 1:n_horiz]),
+                                    :DCl=>Dict("n"=>[[HClmr * DH * ntot_at_lowerbdy, NaN] for _ in 1:n_horiz]),
+
+                                    :H2SO4=>Dict("n"=>[[H2SO4mr * ntot_at_lowerbdy, NaN] for _ in 1:n_horiz]), 
+
+                                    :SO2=>Dict("n"=>[[SO2mr * ntot_at_lowerbdy, NaN] for _ in 1:n_horiz]),
+                                    :SO=>Dict("n"=>[[SOmr * ntot_at_lowerbdy, NaN] for _ in 1:n_horiz]),
 
                                     # water mixing ratio is fixed at lower boundary
                                     :H2O=>Dict("n"=>[[H2O_lowerbdy, NaN] for _ in 1:n_horiz], "f"=>[[NaN, 0.] for _ in 1:n_horiz]),
