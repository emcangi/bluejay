################################################################################
# MODEL_SETUP.jl
# DESCRIPTION: Sets up variables, constants, etc. that typically don't require
# checking by the user before each run but change depending on the type of 
# model being run.
# 
# Eryn Cangi
# Created April 2024
# Last edited: August 2024
# Currently tested for Julia: 1.8.5
################################################################################

using DataFrames
using DoubleFloats

# First do some error checking
if (special_seasonal_case!=nothing) & (exp_type=="all")
    throw("Only use exp_type='all' when special_seasonal_case != nothing")
end

# ***************************************************************************************************** #
#                                                                                                       #
#                                       Planet-dependent constants                                      #
#                                                                                                       #
# ***************************************************************************************************** #
# Yeah ok they're not really constants but this is the easiest way to manage it because they
# are used in the photochemistry module, which gets loaded before the parameter/constant files, and which
# cannot load something based on a variable defined in the enclosing scope. 
const M_P = Dict( # Planetary mass in g 
                 "Mars"=>0.1075*5.972e27, 
                 "Venus"=>4.867e27
                )[planet]
const R_P = Dict( # Planetary radius in cm
                 "Mars"=>3396e5, 
                 "Venus"=>6050e5
                )[planet] 
const DH = Dict( # Atmospheric D/H ratio 
                "Mars"=>5.5 * SMOW, # Yung 1988
                "Venus"=> 162 * SMOW, # value at 70km from A. Mahieux 2024
               )[planet]
const sol_in_sec = Dict(
                        "Mars"=>88775.2438,   # One Mars sol in seconds
                        "Venus"=>2.09968e7
                       )[planet]
const season_in_sec = Dict(
                           "Mars"=>1.4838759e7,
                           "Venus"=>4.8535373e6
                          )[planet]
const g = bigG * M_P / (R_P^2);
const SA = 4*pi*(R_P)^2 # cm^2
 

# ***************************************************************************************************** #
#                                                                                                       #
#              Model species, Jrate lists, and lists of chemistry/transport species                     #
#                                                                                                       #
# ***************************************************************************************************** #

# Minor species that have reactions available in the network files, but aren't used. These are just for
# reference: [:CNpl,:HCNpl,:HCNHpl,:HN2Opl,:NH2pl,:NH3pl,:CH,:CN,:HCN,:HNO,:NH,:NH2,:HD2pl]
 
#                                     Full species list
# =======================================================================================================
const neutral_species = [conv_neutrals[planet]..., new_neutrals...];
const ion_species = [conv_ions[planet]..., new_ions...]
const new_species = [new_neutrals..., new_ions...]  # Needed later to be excluded from n_tot() as called 
                                                    # in the water saturation calculation, in the case
                                                    # where new species are being added.
const all_species = [neutral_species..., ion_species...];

#                        Photolysis and Photoionization rate symbol lists 
# =======================================================================================================
const nontherm = ions_included==true ? true : false   # whether to do non-thermal escape. Must be here, sued in call to format Jrates
const conv_Jrates, newJrates = format_Jrates(reaction_network_spreadsheet, all_species, "Jratelist"; ions_on=ions_included, hot_atoms=nontherm)
const Jratelist = [conv_Jrates..., newJrates...];

# These dictionaries specify the species absorbing a photon for each J rate, and the products of the reaction.
const absorber = Dict([x=>Symbol(match(r"(?<=J).+(?=to)", string(x)).match) for x in Jratelist])


#                               Miscellaneous logical groupings
# =======================================================================================================
const D_H_analogues = Dict(:ArDpl=>:ArHpl, :Dpl=>:Hpl, :DCOpl=>:HCOpl, :HDpl=>:H2pl, :HD2pl=>:H3pl, :H2Dpl=>:H3pl, :N2Dpl=>:N2Hpl,
                           :DCO2pl=>:HCO2pl, :DOCpl=>:HOCpl, :H2DOpl=>:H3Opl, :HDOpl=>:H2Opl, :ODpl=>:OHpl)  
const D_bearing_species = get_deuterated(all_species)
const D_ions = get_deuterated(ion_species)
const N_neutrals = [s for s in neutral_species if occursin('N', string(s))];


#                             Define short- and long-lived species
# =======================================================================================================

# Short lived species, whose chemical lifetime is << diffusion timescale ------- #
const short_lived_species = [];# technically shortlived but count as longlived: :CH, :HCO, :HO2, :O3, :OH, :O1D, :DO2, :OD...
if assume_photochem_eq
    append!(short_lived_species, [:NO2, :CN, :HNO, :NH, :NH2, :C, :CH])
    append!(short_lived_species, ion_species)
end

# Long lived species 
const long_lived_species = setdiff(all_species, short_lived_species)


#                         Species participating in chemistry and transport
# =======================================================================================================

no_chem_species = []; 
no_transport_species = [];

# Fixed species (Densities don't update)
# -------------------------------------------------------------------
for s in dont_compute_either_chem_or_transport
    push!(no_chem_species, s)
    push!(no_transport_species, s)
end

for s in dont_compute_chemistry
    if ~(s in no_chem_species)
        push!(no_chem_species, s)
    end
end 
for s in dont_compute_transport
    if ~(s in no_transport_species)
        push!(no_transport_species, s)
    end
end


# Chemistry and transport participants
# -------------------------------------------------------------------
if converge_which == "neutrals"
    append!(no_chem_species, union(conv_ions[planet], N_neutrals)) # This is because the N chemistry is intimiately tied up with the ions.
    append!(no_transport_species, union(conv_ions[planet], N_neutrals, short_lived_species))
elseif converge_which == "ions"
    append!(no_chem_species, setdiff(conv_neutrals[planet], N_neutrals))
    append!(no_transport_species, setdiff(conv_neutrals[planet], N_neutrals))
elseif converge_which == "both"
    append!(no_transport_species, short_lived_species)
end

# Disallow transport and/or chemistry if the appropriate setting is toggled
# TODO: Currently not working :(
if do_trans==false
    append!(no_transport_species, all_species)
end

if do_chem==false
    append!(no_chem_species, all_species)
end

const chem_species = setdiff(all_species, no_chem_species);
const transport_species = setdiff(all_species, no_transport_species);

# Active and inactive species 
# -------------------------------------------------------------------
const active_species = union(chem_species, transport_species)
const inactive_species = intersect(no_chem_species, no_transport_species)
const active_longlived = intersect(active_species, long_lived_species)
const active_shortlived = intersect(active_species, short_lived_species)

# Sort name lists created here
# -------------------------------------------------------------------
sort!(all_species)
sort!(neutral_species)
sort!(ion_species)
sort!(active_species)
sort!(inactive_species)
sort!(short_lived_species)
sort!(long_lived_species)
sort!(active_longlived)
sort!(active_shortlived)
sort!(chem_species)
sort!(transport_species)
sort!(no_chem_species)
sort!(no_transport_species)
sort!(D_bearing_species)
sort!(D_ions)
sort!(N_neutrals)


# ***************************************************************************************************** #
#                                                                                                       #
#                                        Atmospheric setup                                              #
#                                                                                                       #
# ***************************************************************************************************** #

#                             Ion chemistry and non-thermal escape
# =======================================================================================================

const e_profile_type = ions_included==true ? "quasineutral" : "none" 
    # OPTIONS: 
    # "quasineutral" - n_e = sum of all the ion densities; PREFERRED
    # "O2+" - n_e = sum(n_O2pl)
    # "constant" - n_e set to some constant value which I believe is 1e5.
    # "none" - no electrons, for use in neutral-only models

#                                       Altitude grid                  
# =======================================================================================================
const zmin = Dict("Venus"=>48e5, "Mars"=>0.)[planet]
const dz = 2e5  # Discretized layer thickness
const zmax = 250e5  # Top altitude (cm)
const alt = convert(Array, (zmin:dz:zmax)) # These are the layer centers.
const n_all_layers = length(alt)
const intaltgrid = round.(Int64, alt/1e5)[2:end-1]; # the altitude grid CELLS but in integers.
const non_bdy_layers = alt[2:end-1]  # all layers, centered on 2 km, 4...248. Excludes the boundary layers which are [-1, 1] and [249, 251].
const num_layers = length(non_bdy_layers) # there are 124 non-boundary layers.
const plot_grid = non_bdy_layers ./ 1e5;  # for plotting. Points located at atmospheric layer cell centers and in units of km.
const n_alt_index=Dict([z=>clamp((i-1),1, num_layers) for (i, z) in enumerate(alt)])
const hygropause_alt = 40e5  # Location of the hygropause

#                              Temperature profile construction                      
# =======================================================================================================

# Establish the options for controltemps[3]
const Texo_opts = Dict("Mars"=>Dict("min-P2"=>190., "mean-P2"=>210., "max-P2"=>280.,   # These are based on solar min, mean, max.
                                    "min"=>175., "mean"=>225., "max"=>275.,   # These are based on solar min, mean, max.
                                    "meansundist"=>225., "aphelion"=>225., "perihelion"=>225.),
                       "Venus"=>Dict("min"=>260., "mean"=>290., "max"=>320.))

const Texo_inclusive_opts = Dict("inclusive-ap"=>175., 
                                 "inclusive-mean"=>225., 
                                 "inclusive-peri"=>275.)

const Tsurf = Dict("Mars"=>230., "Venus"=>735.)
const Tmeso = Dict("Mars"=>130., "Venus"=>170.)

# Create the temperature profile control array
const controltemps = [Tsurf[planet], Tmeso[planet], Texo_opts[planet]["mean"]]
if planet=="Venus"
    const meantemps = [Tsurf[planet], Tmeso[planet], Texo_opts[planet]["min"]] # Used for saturation vapor pressure. DON'T CHANGE!
elseif planet=="Mars"
    const meantemps = [Tsurf[planet], Tmeso[planet], Texo_opts[planet]["mean"]] # Used for saturation vapor pressure. DON'T CHANGE!
end


# Modify the settings if doing a special isothermal atmosphere.
if temp_scenario=="isothermal"
    const controltemps = [225., 225., 225.]
    const meantemps = [225., 225., 225.] # Used for saturation vapor pressure. DON'T CHANGE!
else # Set the exobase temp according to the temp scenario.
    const controltemps[3] =  Texo_opts[planet][temp_scenario]
end

# Modify the array for the special case where multiple parameters are changed for the seasonal model
if special_seasonal_case!=nothing 
    const controltemps = [Tsurf[planet], Tmeso[planet], Texo_inclusive_opts[special_seasonal_case]]
end

# Now create the actual temperature profiles
if planet=="Mars"
    const T_array_dict = T_Mars(controltemps[1], controltemps[2], controltemps[3]; alt)
    const Tn_meanSVP = T_Mars(meantemps...; alt)["neutrals"]; # Needed for boundary conditions.
elseif planet=="Venus"
    const T_array_dict = T_Venus(controltemps[1], controltemps[2], controltemps[3], "Venus-Inputs/FoxandSung2001_temps_mike_copy.txt"; alt);
    const Tn_meanSVP = T_Venus(meantemps..., "Venus-Inputs/FoxandSung2001_temps_mike_copy.txt"; alt)["neutrals"]; # Needed for boundary conditions.
end

const Tn_arr = T_array_dict["neutrals"]
const Ti_arr = T_array_dict["ions"]
const Te_arr = T_array_dict["electrons"]

const Tplasma_arr = Ti_arr .+ Te_arr;
# A comment on the plasma temperature: It's more rightly defined as (Te + Ti)/2, and comes into play in the diffusion
# equation for ions. Per Schunk & Nagy 2009, equations 5.55 and 5.56, the ambipolar diffusion coefficient is 
# Da = 2kT_p / (m_i * ν_in). This is the same as our formulation here (see Core.jl, Dcoef!()), which is 
# Da = k(T_e + T_i) / (m_i * ν_in). The diffusion equation in our model includes a term like 1/T * dT/dz (see also
# Schunk and Nagy 2009, equation 5.54, third term in the bracket). Note that the factor of 2 in the official definition of
# the plasma temperature cancels out here. If we defined plasma temperature as the average of T_e and T_i, we would have an 
# extra factor of 1/2 in the scale height (Schunk & Nagy 2009 equation 5.59) as calculated for plasma, unless we wrote a 
# special version of scaleH() (see Core.jl) to handle the plasma temperature. To avoid reformulating our scale height 
# function, we define the plasma temperature for the purposes of the model as simply T_e + T_i.
# It may be warranted in the future to change this so that the definition matches with the literature appropriately.
# --Eryn, 5 September 2024
const Tprof_for_diffusion = Dict("neutral"=>Tn_arr, "ion"=>Tplasma_arr)
const Tprof_for_Hs = Dict("neutral"=>Tn_arr, "ion"=>Ti_arr)


#                                      Water profile settings
# =======================================================================================================

if dust_storm_on==true
    const excess_peak_alt = 60
end

# Water mixing ratios to use
if planet=="Mars"
    const water_MRs = Dict("loweratmo"=>Dict("standard"=>1.3e-4, "low"=>0.65e-4, "high"=>2.6e-4), 
                           "mesosphere"=>Dict("standard"=>1.3e-4, "high"=>1.3e-4, "low"=>1.3e-4), 
                           "everywhere"=>Dict("standard"=>1.3e-4, "high"=>1.3e-4, "low"=>1.3e-4))
    const water_mixing_ratio = water_MRs[water_loc][water_case]
elseif planet=="Venus"
    const water_mixing_ratio = Dict("standard"=>1e-6)[water_case] # parse(Float64, water_case) # this is for 90km

    # SPECIAL: Crazy water Mahieux & Viscardy 2024
    if venus_special_water
        const h2o_vmr_low = 10^0.3 * 1e-6
        const h2o_vmr_high = 10^0.7 * 1e-6
        const hdo_vmr_low = 10^(-0.5)  * 1e-6
        const hdo_vmr_high = 10^(0.5) * 1e-6
    else
        const h2o_vmr_low = water_mixing_ratio
        const h2o_vmr_high = nothing
        const hdo_vmr_low = 2*DH*water_mixing_ratio
        const hdo_vmr_high = nothing
    end
end

# Whether to install a whole new water profile or just use the initial guess with modifications (for seasonal model)
if planet=="Venus"
    const reinitialize_water_profile = venus_special_water==true ? true : false
elseif planet=="Mars"
    const reinitialize_water_profile = seasonal_cycle==true ? false : true # should be off if trying to run simulations for seasons
end

const update_water_profile = seasonal_cycle==true ? true : false # this is for modifying the profile during cycling, MAY be fixed?
const modified_water_alts = "below fixed point"

# altitude at which to add the extra water -- applies to both dust storm parcels and the tanh profile
const add_water_alt_opts = Dict("low"=>45, "standard"=>60, "high"=>65)
const f_fac_opts = Dict("low"=>0.005, "standard"=>10, "high"=>100) # a parameter named f which helps manipulate the water profile. Not related to any other f.

# Set the saturation vapor pressure curves, used in boundary conditions
const H2Osat = map(x->Psat(x), Tn_meanSVP) # Using this function keeps SVP fixed 
const HDOsat = map(x->Psat_HDO(x), Tn_meanSVP)

# To allow water to be active in the upper atmosphere but not the lower atmosphere, we need 
# its position within the active species vector - these are used later in chemJ_mat.
const H2Oi = findfirst(x->x==:H2O, active_longlived)
const HDOi = findfirst(x->x==:HDO, active_longlived)

#                              Species-specific scale heights
# =======================================================================================================
const Hs_dict = Dict{Symbol, Vector{Float64}}([sp=>scaleH(alt, sp, Tprof_for_Hs[charge_type(sp)]; molmass, M_P, R_P) for sp in all_species])


#                                     Boundary conditions
# =======================================================================================================
# "n": density boundary condition; "f": flux bc; "v": velocity bc; 
# "see boundaryconditions()" -- nonthermal escape depends on the dynamic density of the
# atmosphere, so it can't be imposed as a constant here and is calculated on the fly.
if planet=="Mars"
    const speciesbclist=Dict(:CO2=>Dict("n"=>[2.1e17, NaN], "f"=>[NaN, 0.]),
                        :Ar=>Dict("n"=>[2.0e-2*2.1e17, NaN], "f"=>[NaN, 0.]),
                        :N2=>Dict("n"=>[1.9e-2*2.1e17, NaN], "f"=>[NaN, 0.]),
                        #:C=>Dict("f"=>[NaN, 4e5]), # NEW: Based on Lo 2021
                        :H2O=>Dict("n"=>[H2Osat[1], NaN], "f"=>[NaN, 0.]), # bc doesnt matter if H2O fixed
                        :HDO=>Dict("n"=>[HDOsat[1], NaN], "f"=>[NaN, 0.]),
                        :O=> Dict("f"=>[0., 1.2e8]),
                        :H2=>Dict("f"=>[0., NaN], "v"=>[NaN, effusion_velocity(Tn_arr[end], 2.0; M_P, R_P, zmax)], "ntf"=>[NaN, "see boundaryconditions()"]),  # velocities are in cm/s
                        :HD=>Dict("f"=>[0., NaN], "v"=>[NaN, effusion_velocity(Tn_arr[end], 3.0; M_P, R_P, zmax)], "ntf"=>[NaN, "see boundaryconditions()"]),
                        :H=> Dict("f"=>[0., NaN], "v"=>[NaN, effusion_velocity(Tn_arr[end], 1.0; M_P, R_P, zmax)], "ntf"=>[NaN, "see boundaryconditions()"]),
                        :D=> Dict("f"=>[0., NaN], "v"=>[NaN, effusion_velocity(Tn_arr[end], 2.0; M_P, R_P, zmax)], "ntf"=>[NaN, "see boundaryconditions()"]),
                       );
elseif planet=="Venus"
<<<<<<< HEAD
    const ntot_at_lowerbdy = 3.6e19 # at 48km acording to Krasnopolsky 2012
    
=======
    const ntot_at_lowerbdy = 9.5e15 # Based on Fox & Sung 2001

>>>>>>> 16c06ee8
    H2O_lowerbdy = h2o_vmr_low * ntot_at_lowerbdy
    HDO_lowerbdy = hdo_vmr_low * ntot_at_lowerbdy
    
    # END SPECIAL
    # MRs
    SO2mr = 1e-7
    # Simon's notes: Belyaev 2012: this was 0.1 ppmv at 165–170 K to 0.5–1 ppmv at 190–192 K; 
    # It said 0.1ppm was related to the most common temperature reading so I went with that 
    # (this is either 1E-7 or 6.79E-8 depending on the calculation)
    N2mr = 0.032
    H2SO4mr = 3e-9
    O2mr = 3e-3
    COmr = 4.5e-6
    CO2mr = 0.965
    HClmr = 3.66e-7
    # Simon's notes: Krasnopolsky, 2010a: this was 400ppb at 74km in altitude, and the actual number is likely lower 
    # (is either 4.0E-7, or 4.8E-7 depending on the calculation); and according to Zhang 2012 it is 3.66e-7
    SOmr = 1e-7

    
    const KoverH_lowerbdy = Keddy([zmin], [ntot_at_lowerbdy]; planet)[1]/scaleH_lowerboundary(zmin, Tn_arr[1]; molmass, M_P, R_P, zmin)
    const manual_speciesbclist=Dict(# major species neutrals at lower boundary (estimated from Fox&Sung 2001, Hedin+1985, agrees pretty well with VIRA)
<<<<<<< HEAD
                                    :CO2=>Dict("n"=>[0.965*ntot_at_lowerbdy, NaN], "f"=>[NaN, 0.]),
                                    :Ar=>Dict("n"=>[98.0e-6 * ntot_at_lowerbdy, NaN], "f"=>[NaN, 0.]), # Hoffman 1979
                                    :CO=>Dict("v"=>[-KoverH_lowerbdy*0.1, NaN], "f"=>[NaN, 0.]), # 47km Krasnopolsky 2012
                                    :O2=>Dict("v"=>[-KoverH_lowerbdy*2, NaN], "f"=>[NaN, 0.]), # 47km Krasnopolsky 2012
                                    :N2=>Dict("n"=>[0.032*ntot_at_lowerbdy, NaN]), 
                                    :NO=>Dict("n"=>[5.5e-9*ntot_at_lowerbdy, NaN]), # 47km Krasnopolsky 2012
                                    :HCl=>Dict("n"=>[400e-9 * ntot_at_lowerbdy, NaN]), # 47km Krasnopolsky 2012
                                    :DCl=>Dict("n"=>[400e-9 * DH* SMOW* ntot_at_lowerbdy, NaN]),

                                    #Denis A. Belyaev 2012: this was 0.1 ppmv at 165–170 K to 0.5–1 ppmv at 190–192 K; It said 0.1ppm was related to the most common temperature reading so I went with that (this is either 1E-7 or 6.79E-8 depending on the calculation)
                                    :SO2=>Dict("n"=>[9.7e-6 * ntot_at_lowerbdy, NaN]), # 47km Krasnopolsky 2012
                                    :OCS=>Dict("n"=>[260e-9 * ntot_at_lowerbdy, NaN]), # 47km Krasnopolsky 2012
=======
                                    :CO2=>Dict("n"=>[CO2mr*ntot_at_lowerbdy, NaN], "f"=>[NaN, 0.]),
                                    :Ar=>Dict("n"=>[5e11, NaN], "f"=>[NaN, 0.]),
                                    :CO=>Dict("n"=>[COmr*ntot_at_lowerbdy, NaN], "f"=>[NaN, 0.]),
                                    :O2=>Dict("n"=>[O2mr*ntot_at_lowerbdy, NaN], "f"=>[NaN, 0.]),
                                    :N2=>Dict("n"=>[N2mr*ntot_at_lowerbdy, NaN]),

                                    
                                    :HCl=>Dict("n"=>[HClmr * ntot_at_lowerbdy, NaN]),
                                    :DCl=>Dict("n"=>[HClmr * DH * ntot_at_lowerbdy, NaN]),


                                    :H2SO4=>Dict("n"=>[H2SO4mr * ntot_at_lowerbdy, NaN]), 

                                    :SO2=>Dict("n"=>[SO2mr * ntot_at_lowerbdy, NaN]),
                                    :SO=>Dict("n"=>[SOmr * ntot_at_lowerbdy, NaN]),
>>>>>>> 16c06ee8

                                    # water mixing ratio is fixed at lower boundary
                                    :H2O=>Dict("n"=>[H2O_lowerbdy, NaN], "f"=>[NaN, 0.]),
        
                                    # we assume HDO has the bulk atmosphere ratio with H2O at the lower boundary, ~consistent with Bertaux+2007 observations
                                    :HDO=>Dict("n"=>[HDO_lowerbdy, NaN], "f"=>[NaN, 0.]),

                                    # atomic H and D escape solely by photochemical loss to space, can also be mixed downward
                                    :H=> Dict("v"=>[-KoverH_lowerbdy, effusion_velocity(Tn_arr[end], 1.0; zmax, M_P, R_P)],
                                                    #                 ^^^ other options here:
                                                    #                 effusion_velocity(Tn_arr[end], 1.0; zmax) # thermal escape, negligible
                                                    #                 100 # representing D transport to nightside, NOT escape
                                                    #                 NaN # No thermal escape to space, appropriate for global average model
                                              "ntf"=>[NaN, "see boundaryconditions()"]),
                                    :D=> Dict("v"=>[-KoverH_lowerbdy, effusion_velocity(Tn_arr[end], 2.0; zmax, M_P, R_P)], #
                                                    #                 ^^^ other options here:
                                                    #                  effusion_velocity(Tn_arr[end], 2.0; zmax) # thermal escape, negligible
                                                    #                 100 # representing D transport to nightside, NOT escape
                                                    #                 NaN # No thermal escape to space, appropriate for global average model
                                              "ntf"=>[NaN, "see boundaryconditions()"]),
                                    # # H2 mixing ratio at lower boundary adopted from Yung&DeMore1982 as in Fox&Sung2001
                                    # :H2=>Dict("n"=>[4.5e-9*ntot_at_lowerbdy, NaN],), # 47km Krasnopolsky 2012
                                    #           # "v"=>[NaN, effusion_velocity(Tn_arr[end], 2.0; zmax)],
                                    #           # "ntf"=>[NaN, "see boundaryconditions()"]),
                                    # :HD=>Dict("n"=>[DH*4.5e-9*ntot_at_lowerbdy, NaN],),
                                    #           # "v"=>[NaN, effusion_velocity(Tn_arr[end], 3.0; zmax)],
                                    #           # "ntf"=>[NaN, "see boundaryconditions()"]),

                                    # unusued neutral boundary conditions
                                    #:O=> Dict("v"=>[-KoverH_lowerbdy, NaN], "f"=>[NaN, 0.#=1.2e6=#]), # no effect on O profile
                                    #:N=>Dict("v"=>[-KoverH_lowerbdy, NaN], "f"=>[NaN, 0.]),
                                    #:NO=>Dict("v"=>[-KoverH_lowerbdy, NaN], #="n"=>[3e8, NaN],=# #="n"=>[5.5e-9*ntot_at_lowerbdy, NaN], =# "f"=>[NaN, 0.]),

                                    # assume no ion loss, appropriate for global average and small observed rates
                                    #:Hpl=>Dict("v"=>[-KoverH_lowerbdy, 0.0 #=effusion_velocity(Ti_arr[end], 1.0; zmax)=#]),#, "f"=>[NaN, 1.6e7]),
                                    #:H2pl=>Dict("v"=>[-KoverH_lowerbdy, 0.0 #=effusion_velocity(Ti_arr[end], 2.0; zmax)=#]),#, "f"=>[NaN, 2e5]),
                                    #:Opl=>Dict("v"=>[-KoverH_lowerbdy, 2e5], ), # "f"=>[NaN, 2.1e8] # tends to cause hollowing out of atmosphere
                                    );

    # add in downward mixing velocity boundary condition for all other species
    auto_speciesbclist = Dict()
    for sp in all_species
        if sp in keys(manual_speciesbclist)
            auto_speciesbclist[sp] = manual_speciesbclist[sp]
        else
            auto_speciesbclist[sp] = Dict("v"=>[-KoverH_lowerbdy, 0.0])
        end
    end

    const speciesbclist = deepcopy(auto_speciesbclist)
end

# ***************************************************************************************************** #
#                                                                                                       #
#                         Set up simulation filenames and define input files                            #
#                                                                                                       #
# ***************************************************************************************************** #

# Crosssection file sources
# -------------------------------------------------------------------
const photochem_data_files = Dict(:CO2=>Dict("main"=>"CO2.dat"), 
                                  :H2O=>Dict("main"=>"h2oavgtbl.dat"), 
                                  :HDO=>Dict("main"=>"HDO.dat"), 
                                  :H2O2=>Dict("main"=>"H2O2.dat"), 
                                  :HDO2=>Dict("main"=>"H2O2.dat"), 
                                  :O3=>Dict("main"=>"O3.dat", "chapman"=>"O3Chap.dat"), 
                                  :O2=>Dict("main"=>"O2.dat", "schr_short"=>"130-190.cf4", "schr_mid"=>"190-280.cf4", "schr_long"=>"280-500.cf4"), 
                                  :H2=>Dict("main"=>"binnedH2.csv"), 
                                  :HD=>Dict("main"=>"binnedH2.csv"), 
                                  :OH=>Dict("main"=>"binnedOH.csv", "O1D+H"=>"binnedOHo1D.csv"), 
                                  :OD=>Dict("main"=>"OD.csv"),

                                  #Sulfur and Chlorine 
                                  :S2Cl2=>Dict("main"=>"JS2Cl2toproducts.csv"),
                                  :SCl2=>Dict("main"=>"JSCl2toproducts.csv"),
                                )

# Filename tags and codes
# -------------------------------------------------------------------

extra_str = seasonal_cycle==true ? "cycle" : "eq"

if seasonal_cycle == true
    # folder naming scheme
    filetag = Dict("temperature"=>"seasons_temp$(extra_str)_Texo=$(Int64(controltemps[3]))_$(results_version)",
                   "water"=>"seasons_water$(extra_str)_$(water_case)_$(water_loc)_$(results_version)",
                   "insolation"=>"seasons_insolation_$(solar_scenario)_$(results_version)",)

    if special_seasonal_case != nothing
        const tag = "seasons_$(special_seasonal_case)_$(results_version)"
    else 
        const tag = filetag[exp_type]
    end
else # not a seasonal cycle experiment
    const tag = "eqrun_$(exp_type)_$(results_version)"
end

# Tags, shortcodes, and filenames
# -------------------------------------------------------------------
# The shortcodes provide unique identifiers for a simulation. Necessary because you end up running the model many times...
const hrshortcode, rshortcode = generate_code(ions_included, controltemps[1], controltemps[2], controltemps[3], water_case, solar_scenario)
const sim_folder_name = "$(hrshortcode)_$(rshortcode)_$(tag)"
const used_rxns_spreadsheet_name = "active_rxns.xlsx"


# ***************************************************************************************************** #
#                                                                                                       #
#                           Algorithm, solver, and float type settings                                  #
#                                                                                                       #
# ***************************************************************************************************** #

# Simulation run time and timestep size  
const season_length_in_sec = seasonal_cycle==true ? season_in_sec : 1e16
const maxlogdt = seasonal_cycle==true ? 5 : 16 # simulation will run until dt = 10^maxlogdt seconds
const dt_min_and_max = Dict("neutrals"=>[-3, 14], "ions"=>[-4, 6], "both"=>[-3, maxlogdt])
const timestep_type = seasonal_cycle==true ? "log-linear" : "dynamic-log" 
    # OPTIONS: "static-log": Logarithmically spaced timesteps that are imposed and don't adjust.
    #                        Should basically never be used, but can be used for testing.
    # "dynamic-log": Logarithmically spaced timesteps which can be dynamically adjusted
    #                as the model runs to improve stability.
    # "log-linear": A hybrid timestep that uses logarithmically-spaced timesteps 
    #               at small elapsed t to get the model going, but then switches
    #               to linearly spaced timesteps of ~1 week. This is used exclusively
    #               with the seasonal model, so that the output can be saved 
    #               at every week and end specifically at 1 season.
    

#                                        Solver algorithm type 
# =======================================================================================================
const problem_type = "Gear" 
    # OPTIONS: 
    # "SS": Julia solver SteadyState.
    # "ODE": Julia ODE solver.
    # "Gear": Preferred solver; Mike's hand-coded Gear method.
# for static timesteps:
const n_steps = 800 # Used with timestep_type="static-log"
# for dynamic timesteps:
const dt_incr_factor = 1.5
const dt_decr_factor = 10

# Sets whether photochemical equilibrium is assumed. Aids in converging ions and neutrals
# together. Generally leave it as is so the code determines it, but you can change it
# if need be
if problem_type == "Gear"
    const assume_photochem_eq = false
else # In using the Julia-provided solvers, it was necessary to assume photochemical equilibrium for short-lived species.
    const assume_photochem_eq = converge_which == "both" ? true : false
end

#                Nitty gritty additions that were included to improve model stability
# =======================================================================================================
# whether to include differentiation terms in Jacobian with respect to electron density 
# or generic thirdbody M. After much testing, these were determined to not be necessary.
const ediff = false # true 
const mdiff = false # true 
const error_checking_scheme = "new"
    # OPTIONS: "new", "old" 
    # We had to work on the method of checking error a lot when dealing with stability issues.
    # The old version has been left in for testing purposes just in case problems are ever 
    # encountered again.

#                                            Float types
# =======================================================================================================
# See CONSTANTS.jl for the setting. no, it's not ideal, but it's the best option 
# right now.
# this means this file must be loaded after CONSTANTS.

# Logic to require Double64 when using the Gear solver. Currently off as Doubles 
# are not being used.
# if problem_type == "Gear" && (ftype_ncur == Float64 || ftype_chem == Float64)
#     throw("If problem_type = 'Gear' in PARAMETERS, both ftype_ncur and ftype_chem must = Double64 in MODEL_SETUP.jl")
# elseif problem_type != "Gear" && (ftype_ncur == Double64 || ftype_chem == Double64)
#     println("problem_type != Gear but using Double64 in CUSTOMIZATIONS.jl")
# end

# ***************************************************************************************************** #
#                                                                                                       #
#                          Create a parameter dataframe for logging ease                                #
#                                                                                                       #
# ***************************************************************************************************** #

PARAMETERS_GEN = DataFrame(Field=[], Value=[])

push!(PARAMETERS_GEN, ("PLANET", planet));
push!(PARAMETERS_GEN, ("M_P", M_P));
push!(PARAMETERS_GEN, ("R_P", R_P));
push!(PARAMETERS_GEN, ("HRSHORTCODE", hrshortcode));
push!(PARAMETERS_GEN, ("RSHORTCODE", rshortcode));
push!(PARAMETERS_GEN, ("VARIED_PARAM", exp_type))
push!(PARAMETERS_GEN, ("INITIAL_ATM", initial_atm_file));
push!(PARAMETERS_GEN, ("RXN_SOURCE", results_dir*sim_folder_name*"/$(used_rxns_spreadsheet_name)"));
push!(PARAMETERS_GEN, ("IONS", ions_included ));
push!(PARAMETERS_GEN, ("CONVERGE", converge_which));
push!(PARAMETERS_GEN, ("NONTHERMAL_ESC", nontherm));
push!(PARAMETERS_GEN, ("SOLAR_SCENARIO", solar_scenario));
push!(PARAMETERS_GEN, ("SOLARFILE", solarfile));
push!(PARAMETERS_GEN, ("ELECTRON_PROF", e_profile_type));
push!(PARAMETERS_GEN, ("EDIFF", ediff));
push!(PARAMETERS_GEN, ("MDIFF", mdiff));
push!(PARAMETERS_GEN, ("DH", DH));
push!(PARAMETERS_GEN, ("AMBIPOLAR_DIFFUSION_ON", use_ambipolar));
push!(PARAMETERS_GEN, ("MOLEC_DIFFUSION_ON", use_molec_diff));

# Log altitude grid so we can avoid loading this very file when doing later analysis.
PARAMETERS_ALTGRID = DataFrame(Alt=alt, # grid
                               # The following syntax is ugly, and required because the XLSX package won't write columns of different lengths,
                               # so shorter lists must be padded with blank lines.
                               # It appears again below where species lists are written out.
                               non_bdy_layers=[[string(a) for a in non_bdy_layers]..., ["" for i in 1:length(alt)-length(non_bdy_layers)]...],
                               ) 

# Various descriptive things about the altitude grid that are single values, not vectors.
PARAMETERS_ALT_INFO = DataFrame(Field=[], Value=[], Unit=[], Desc=[]);
push!(PARAMETERS_ALT_INFO, ("zmin", zmin, "cm", "Min altitude (altitude of lower boundary)"));
push!(PARAMETERS_ALT_INFO, ("dz", dz, "cm", "Height of a discretized altitude layer"));
push!(PARAMETERS_ALT_INFO, ("zmax", zmax, "cm", "Max altitude (altitude of top boundary)"));
push!(PARAMETERS_ALT_INFO, ("n_all_layers", n_all_layers, "", "Number of discretized altitude layers, including boundary layers (i.e. length(alt))"));
push!(PARAMETERS_ALT_INFO, ("num_layers", num_layers, "", "Number of discretized altitude layers, excluding boundary layers (i.e. length(alt)-2)"));
# push!(PARAMETERS_ALT_INFO, ("upper_lower_bdy", upper_lower_bdy, "cm", "Altitude at which water goes from being fixed to calculated"));
# push!(PARAMETERS_ALT_INFO, ("upper_lower_bdy_i", upper_lower_bdy_i, "", "Index of the line above within the alt grid"));

# Atmospheric conditions.
PARAMETERS_CONDITIONS = DataFrame(Field=[], Value=[], Unit=[]);
push!(PARAMETERS_CONDITIONS, ("SZA", SZA, "deg"));
push!(PARAMETERS_CONDITIONS, ("TSURF", controltemps[1], "K"));
push!(PARAMETERS_CONDITIONS, ("TMESO", controltemps[2], "K"));
push!(PARAMETERS_CONDITIONS, ("TEXO", controltemps[3], "K"));
push!(PARAMETERS_CONDITIONS, ("MEAN_TEMPS", join(meantemps, " "), "K"));
push!(PARAMETERS_CONDITIONS, ("WATER_MR", water_mixing_ratio, "mixing ratio"));
push!(PARAMETERS_CONDITIONS, ("WATER_CASE", water_case, "whether running with 10x, 1/10th, or standard water in middle/upper atmo"));

L = max(length(all_species), length(neutral_species), length(ion_species), length(no_chem_species), length(no_transport_species), length(Jratelist))
PARAMETERS_SPLISTS = DataFrame(AllSpecies=[[string(a) for a in all_species]..., ["" for i in 1:L-length(all_species)]...], 
                               Neutrals=[[string(n) for n in neutral_species]..., ["" for i in 1:L-length(neutral_species)]...], 
                               Ions=[[string(i) for i in ion_species]..., ["" for i in 1:L-length(ion_species)]...],
                               NoChem=[[string(nc) for nc in no_chem_species]..., ["" for i in 1:L-length(no_chem_species)]...],
                               NoTransport=[[string(nt) for nt in no_transport_species]..., ["" for i in 1:L-length(no_transport_species)]...],
                               Jratelist=[[string(j) for j in Jratelist]..., ["" for i in 1:L-length(Jratelist)]...]);
PARAMETERS_SOLVER = DataFrame(Field=[], Value=[]);
PARAMETERS_XSECTS = DataFrame(Species=[], Description=[], Filename=[]);
PARAMETERS_BCS = DataFrame(Species=[], Type=[], Lower=[], Upper=[]);

# LOG THE TEMPERATURES
PARAMETERS_TEMPERATURE_ARRAYS = DataFrame(Neutrals=Tn_arr, Ions=Ti_arr, Electrons=Te_arr); <|MERGE_RESOLUTION|>--- conflicted
+++ resolved
@@ -352,28 +352,26 @@
                         :D=> Dict("f"=>[0., NaN], "v"=>[NaN, effusion_velocity(Tn_arr[end], 2.0; M_P, R_P, zmax)], "ntf"=>[NaN, "see boundaryconditions()"]),
                        );
 elseif planet=="Venus"
-<<<<<<< HEAD
-    const ntot_at_lowerbdy = 3.6e19 # at 48km acording to Krasnopolsky 2012
-    
-=======
-    const ntot_at_lowerbdy = 9.5e15 # Based on Fox & Sung 2001
-
->>>>>>> 16c06ee8
+    const ntot_at_lowerbdy = 3.6e19 # Krasnopolsky 2012 - option for an atmosphere with lower boundary at 48 km.
+    # const ntot_at_lowerbdy = 9.5e15 # Based on Fox & Sung 2001 - option for an atmosphere with lower boundary = 90 km.
     H2O_lowerbdy = h2o_vmr_low * ntot_at_lowerbdy
     HDO_lowerbdy = hdo_vmr_low * ntot_at_lowerbdy
     
-    # END SPECIAL
     # MRs
-    SO2mr = 1e-7
-    # Simon's notes: Belyaev 2012: this was 0.1 ppmv at 165–170 K to 0.5–1 ppmv at 190–192 K; 
-    # It said 0.1ppm was related to the most common temperature reading so I went with that 
-    # (this is either 1E-7 or 6.79E-8 depending on the calculation)
-    N2mr = 0.032
+    Armr = 98.0e-6 #  48 km (Huffman 1979) 
+           # 5e11 / ntot_at_lowerbdy # 90 km - abs val of 5e11. 
+    SO2mr = 9.7e-6 # 48 km; Kras 2012
+            # 1e-7 # 90 km; Belyaev 2012: Simon's notes: 0.1 ppmv at 165–170 K to 0.5–1 ppmv at 190–192 K; 
+            # It said 0.1ppm was related to the most common temperature reading so I went with that 
+            # (this is either 1E-7 or 6.79E-8 depending on the calculation)
+    N2mr = 0.032 # 90 km, 48 km.
     H2SO4mr = 3e-9
-    O2mr = 3e-3
+    O2mr = 3e-3 # 90 km. No MR for 48 km.
     COmr = 4.5e-6
     CO2mr = 0.965
-    HClmr = 3.66e-7
+    HClmr = 400e-9  # 48 km. Kras 2012
+            # 3.66e-7 # 90 km
+    DClmr = HClmr * DH # General. Corrected a typo in Simon's version that was being multiplied by SMOW twice
     # Simon's notes: Krasnopolsky, 2010a: this was 400ppb at 74km in altitude, and the actual number is likely lower 
     # (is either 4.0E-7, or 4.8E-7 depending on the calculation); and according to Zhang 2012 it is 3.66e-7
     SOmr = 1e-7
@@ -381,36 +379,24 @@
     
     const KoverH_lowerbdy = Keddy([zmin], [ntot_at_lowerbdy]; planet)[1]/scaleH_lowerboundary(zmin, Tn_arr[1]; molmass, M_P, R_P, zmin)
     const manual_speciesbclist=Dict(# major species neutrals at lower boundary (estimated from Fox&Sung 2001, Hedin+1985, agrees pretty well with VIRA)
-<<<<<<< HEAD
-                                    :CO2=>Dict("n"=>[0.965*ntot_at_lowerbdy, NaN], "f"=>[NaN, 0.]),
-                                    :Ar=>Dict("n"=>[98.0e-6 * ntot_at_lowerbdy, NaN], "f"=>[NaN, 0.]), # Hoffman 1979
-                                    :CO=>Dict("v"=>[-KoverH_lowerbdy*0.1, NaN], "f"=>[NaN, 0.]), # 47km Krasnopolsky 2012
-                                    :O2=>Dict("v"=>[-KoverH_lowerbdy*2, NaN], "f"=>[NaN, 0.]), # 47km Krasnopolsky 2012
-                                    :N2=>Dict("n"=>[0.032*ntot_at_lowerbdy, NaN]), 
-                                    :NO=>Dict("n"=>[5.5e-9*ntot_at_lowerbdy, NaN]), # 47km Krasnopolsky 2012
-                                    :HCl=>Dict("n"=>[400e-9 * ntot_at_lowerbdy, NaN]), # 47km Krasnopolsky 2012
-                                    :DCl=>Dict("n"=>[400e-9 * DH* SMOW* ntot_at_lowerbdy, NaN]),
-
-                                    #Denis A. Belyaev 2012: this was 0.1 ppmv at 165–170 K to 0.5–1 ppmv at 190–192 K; It said 0.1ppm was related to the most common temperature reading so I went with that (this is either 1E-7 or 6.79E-8 depending on the calculation)
-                                    :SO2=>Dict("n"=>[9.7e-6 * ntot_at_lowerbdy, NaN]), # 47km Krasnopolsky 2012
-                                    :OCS=>Dict("n"=>[260e-9 * ntot_at_lowerbdy, NaN]), # 47km Krasnopolsky 2012
-=======
                                     :CO2=>Dict("n"=>[CO2mr*ntot_at_lowerbdy, NaN], "f"=>[NaN, 0.]),
-                                    :Ar=>Dict("n"=>[5e11, NaN], "f"=>[NaN, 0.]),
-                                    :CO=>Dict("n"=>[COmr*ntot_at_lowerbdy, NaN], "f"=>[NaN, 0.]),
-                                    :O2=>Dict("n"=>[O2mr*ntot_at_lowerbdy, NaN], "f"=>[NaN, 0.]),
+                                    :Ar=>Dict("n"=>[Armr * ntot_at_lowerbdy, NaN], "f"=>[NaN, 0.]),
+                                    :CO=>Dict(#"n"=>[COmr*ntot_at_lowerbdy, NaN],  # 90 km bc
+                                              "v"=>[-KoverH_lowerbdy*0.1, NaN], # 48 km bc (Kras 2012)
+                                              "f"=>[NaN, 0.]),
+                                    :O2=>Dict(#"n"=>[O2mr*ntot_at_lowerbdy, NaN], # Lower bc used at 90 km
+                                              "v"=>[-KoverH_lowerbdy*2, NaN], # 48 km lower boundary condition (Krasnopolsky 2012)
+                                              "f"=>[NaN, 0.]),
                                     :N2=>Dict("n"=>[N2mr*ntot_at_lowerbdy, NaN]),
-
-                                    
+                                    :NO=>Dict("n"=>[5.5e-9*ntot_at_lowerbdy, NaN]), # 47km Krasnopolsky 2012 - turn off for lower boundary = 90 km modeling
+                                    # Chlorine bcs
                                     :HCl=>Dict("n"=>[HClmr * ntot_at_lowerbdy, NaN]),
-                                    :DCl=>Dict("n"=>[HClmr * DH * ntot_at_lowerbdy, NaN]),
-
-
+                                    :DCl=>Dict("n"=>[DClmr * ntot_at_lowerbdy, NaN]),
+                                    # Sulfur bcs
                                     :H2SO4=>Dict("n"=>[H2SO4mr * ntot_at_lowerbdy, NaN]), 
-
+                                    :OCS=>Dict("n"=>[260e-9 * ntot_at_lowerbdy, NaN]), # 47km Krasnopolsky 2012 - turn off for lower boundary = 90 km modeling
                                     :SO2=>Dict("n"=>[SO2mr * ntot_at_lowerbdy, NaN]),
                                     :SO=>Dict("n"=>[SOmr * ntot_at_lowerbdy, NaN]),
->>>>>>> 16c06ee8
 
                                     # water mixing ratio is fixed at lower boundary
                                     :H2O=>Dict("n"=>[H2O_lowerbdy, NaN], "f"=>[NaN, 0.]),
