# **************************************************************************** #
#                                                                              #
#                             PHOTOCHEMICAL CORE                               #
#                                                                              #
# This file forms the logical core of the photochemical model. Some things     #
# not included in this file are:                                               #
# 1. Anything related to file input/output/writing is in FileIO.jl.            #
# 2. Everything related to photochemical cross sections is in Crosssections.jl.#
# 3. Everything related to building the chemical network object from the       #
#    provided spreadsheet is in ReactionNetwork.jl.                            #
# 4. Really small functions necessary to the model but that are not as         #
#    "complicated" as these core functions are in BasicUtilities.jl.           #
#                                                                              #
# **************************************************************************** #

# Special Exception for this model.
struct TooManyIterationsException <: Exception end

#===============================================================================#
#                      Atmospheric attribute calculations                       #
#===============================================================================#


function column_density(n::Vector; start_alt=1, end_alt=9999, globvars...)
    #=
    Returns column density of n above ONE atmospheric layer defined by start_alt.

    Input
        n: species number density (#/cm³) by altitude
    Optional input:
        start_alt: index of starting altitude
        end_alt: index of end altitude. If 9999, end_alt will be set to the length of n.
    Output
        Column density (#/cm²)
    =#
    GV = values(globvars)
    required =  [:dz]
    check_requirements(keys(GV), required)

    end_alt = end_alt==9999 ? length(n) : end_alt 
    return sum(n[start_alt:end_alt] .* GV.dz)
end

function column_density_above(n_tot_by_alt::Vector; globvars...)
    #=
    Returns an array where entries are the total integrated column density above
    that level of the atmosphere. e.g. the value at the topmost altitude is 
    called 0 since we assume anything beyond that level can escape. 

    This is NOT redundant with column_density.
    
    n_tot_by_alt: Total atmospheric density at each altitude layer.
    =#
    GV = values(globvars)
    required =  [:dz, :num_layers]
    check_requirements(keys(GV), required)

    col_above = zeros(size(n_tot_by_alt))

    for i in 1:GV.num_layers
        col_above[i] = column_density(n_tot_by_alt; start_alt=i+1, globvars...)
    end

    return col_above
end

function column_density_species(atmdict, sp; start_alt=0., end_alt=250e5, globvars...)
    #=
    Returns the column density of species sp in atmosphere atmdict between the two altitudes (inclusive).
    =#
    GV = values(globvars)
    required = [:n_alt_index, :dz]
    check_requirements(keys(GV), required)

    return column_density(atmdict[sp]; start_alt=GV.n_alt_index[start_alt], end_alt=GV.n_alt_index[end_alt], globvars...)
end 

function electron_density(atmdict; globvars...)
    #=
    Calculate the electron profile for the current atmospheric state. Usually used in 
    set up.
    Inputs:
        atmdict: Current atmospheric state
    Outputs:
        electron density array by altitude
    =#
    GV = values(globvars)
    required = [:e_profile_type, :ion_species, :non_bdy_layers]
    check_requirements(keys(GV), required)

    if GV.e_profile_type=="constant"
        E = [1e5 for i in GV.non_bdy_layers]
    elseif GV.e_profile_type=="quasineutral"
        E = sum([atmdict[sp] for sp in GV.ion_species])
    elseif GV.e_profile_type=="none"  # For neutrals-only simulation but without changing how E is passed to other functions. 
        E = [0. for i in GV.non_bdy_layers]
    else
        throw("Unhandled electron profile specification: $(e_profile_type)")
    end
    return E
end

function find_exobase(sp::Symbol, atmdict::Dict{Symbol, Vector{ftype_ncur}}; returntype="index", verbose=false, globvars...)
    #=
    Finds the exobase altitude, where mean free path is equal to a scale height.
    ONLY VALID FOR H AND D (because collision_xsect only includes xsects for those, and they're H and D on O)

    Inputs:
        s: species 
        atmdict: Atmospheric state dictionary
        returntype: whether to return the "altitude" in km or the "index" in the n_alt_index dictionary. 
    Output:
        Altitude of exobase in cm
    =#

    if (sp != :H) || (sp != :D)
        throw("find_exobase is not defined for species other than H and D at this time.")
    end

    GV = values(globvars)
    required =  [:all_species, :alt, :collision_xsect, :M_P, :molmass, :non_bdy_layers, :n_alt_index, :R_P, :Tn, :zmax]
    check_requirements(keys(GV), required)

    H_s = scaleH(GV.non_bdy_layers, sp, GV.Tn[2:end-1]; globvars...)
    mfp_sp = 1 ./ (GV.collision_xsect[sp] .* n_tot(atmdict; GV.all_species, GV.n_alt_index))
    exobase_alt = findfirst(mfp_sp .>= H_s)

    if typeof(exobase_alt)==Nothing # If no exobase is found, use the top of the atmosphere.
        if verbose
            println("Warning: No exobase found for species $(sp); assuming top of atmosphere, but this is not guaranteed to be true.")
        end
        returnme = Dict("altitude"=>GV.zmax, "index"=>GV.n_alt_index[GV.zmax])
    else
        returnme = Dict("altitude"=>GV.alt[exobase_alt], "index"=>exobase_alt)
    end
    return returnme[returntype]
end

function meanmass(atmdict::Dict{Symbol, Vector{ftype_ncur}}; ignore=[], globvars...)
    #= 
    Override for vector form. Calculates mean molecular mass at all atmospheric layers.

    Inputs:
        atmdict: Array; species number density by altitude
        ignore: Set; contains symbols representing species to ignore in the calculation

    Outputs:
        returns: mean molecular mass in amu for all atmospheric layers.
    =#

    GV = values(globvars)
    required = [:all_species, :molmass, :n_alt_index]
    check_requirements(keys(GV), required)

    counted_species = setdiff(GV.all_species, ignore)

    # Delete ignored species from the dictionary since we have to transform it
    trimmed_atmdict = deepcopy(atmdict)
    for isp in ignore
        delete!(trimmed_atmdict, isp)
    end

    # Gets the atmosphere as a matrix with rows = altitudes and cols = species
    # so we can do matrix multiplication.
    n_mat = transpose(atm_dict_to_matrix(trimmed_atmdict, counted_species))

    m = [GV.molmass[sp] for sp in counted_species] # this will always be 1D

    weighted_mm = zeros(size(n_mat)[1]) # This will store the result

    # Multiply densities of each species by appropriate molecular mass 
    mul!(weighted_mm, n_mat, m)

    return weighted_mm ./ n_tot(trimmed_atmdict; all_species=counted_species, GV.n_alt_index)
end

function n_tot(atmdict::Dict{Symbol, Vector{ftype_ncur}}, z; ignore=[], globvars...)
    #= 
    Calculates total atmospheric density at altitude z.

    Input: 
        atmdict: dictionary of atmospheric density profiles by altitude
        z: altitude, in cm
        ignore: Set; contains symbols representing species to ignore in the calculation
    Output: 
        Density of the atmosphere at altitude z
    =#
    GV = values(globvars)
    required = [:n_alt_index, :all_species]
    check_requirements(keys(GV), required)

    counted_species = setdiff(GV.all_species, ignore)

    thisaltindex = GV.n_alt_index[z]
    return sum( [atmdict[s][thisaltindex] for s in counted_species] )
end

function n_tot(atmdict::Dict{Symbol, Vector{ftype_ncur}}; ignore=[], globvars...)
    #= 
    Override to calculate total atmospheric density at all altitudes.

    Input: 
        atmdict: dictionary of atmospheric density profiles by altitude
        ignore: Set; contains symbols representing species to ignore in the calculation
    Output: 
        Density of the atmosphere at all non-boundary layer altitudes.

    This function is agnostic as to the number of atmospheric layers. it collects it directly from atmdict.
    =#
    GV = values(globvars)
    required =  [:all_species]
    check_requirements(keys(GV), required)

    counted_species = setdiff(GV.all_species, ignore)
    ndensities = zeros(length(counted_species), length(atmdict[collect(keys(atmdict))[1]]))

    for i in 1:length(counted_species)
        ndensities[i, :] = atmdict[counted_species[i]]
    end

    # returns the sum over all species at each altitude as a vector.
    return vec(sum(ndensities, dims=1)) 
end

function optical_depth(n_cur_densities; globvars...)
    #=
    Given the current state (atmdict), this populates solarabs, a 1D array of 1D arrays 
    (which is annoying, but required for using BLAS.axpy! for some inscrutable reason) 
    with the optical depth of the atmosphere. The shape of solar abs is 124 elements, each 
    its own array of 2000 elements. 
    =#
    
    GV = values(globvars)
    required = [:num_layers, :Jratelist, :absorber, :crosssection, :dz]
    check_requirements(keys(GV), required)
    
    nlambda = 2000
    
    # Initialize the solar absorption array with 0s for all wavelengths.
    solarabs = Array{Array{Float64}}(undef, GV.num_layers)
    for i in range(1, length=GV.num_layers)
        solarabs[i] = zeros(Float64, nlambda)
    end
    
    for jspecies in GV.Jratelist
        species = GV.absorber[jspecies]

        jcolumn = convert(Float64, 0.)

        for ialt in [GV.num_layers:-1:1;]
            #get the (overhead) vertical column of the absorbing constituent
            jcolumn += convert(Float64, n_cur_densities[species][ialt])*GV.dz

           
            # add the total extinction to solarabs:
            # multiplies air column density (N, #/cm^2) at all wavelengths by crosssection (σ)
            # to get optical depth (τ). This is an override of axpy! to use the
            # full arguments. For the equation Y' = alpha*X + Y:
            # ARG 1: n (length of arrays in ARGS 3, 5)
            # ARG 2: alpha, a scalar.
            # ARG 3: X, an array of length n.
            # ARG 4: the increment of the index values of X, maybe?
            # ARG 5: Y, an array of length n
            # ARG 6: increment of index values of Y, maybe?
            
            BLAS.axpy!(nlambda, jcolumn, GV.crosssection[jspecies][ialt+1], 1, solarabs[ialt], 1)
        end
    end
    return solarabs
end

function reduced_mass(mA, mB)
    #=
    Returns reduced mass.
    Input:
        mA, mB: species masses in AMU
        Uses global variable mH which is mass of hydrogen in GRAMS.
    Output:
        reduced mass in grams.
    =#
    try
        @assert floor(log10(mH)) == -24
    catch AssertionError
        throw("mH is somehow set to the wrong units")
    end

    return ((1/(mA*mH)) + (1/(mB*mH)))^(-1)
end

function scaleH(z, sp::Symbol, T; globvars...)
    #=
    Input:
        z: Altitudes in cm
        sp: Speciecs to calculate for
        T: temperature array for this species
        ignore: Set; contains symbols representing species to ignore in the calculation
    Output: 
        species-specific scale height at all altitudes (in cm)
    =#  
    GV = values(globvars)
    required = [:molmass, :M_P, :R_P]
    check_requirements(keys(GV), required)

    return @. kB*T/(GV.molmass[sp]*mH*GV.M_P*bigG)*(((z+GV.R_P))^2)
end

function scaleH(atmdict::Dict{Symbol, Vector{ftype_ncur}}, T::Vector; ignore=[], globvars...)
    #= 
    Input:
        atmdict: Present atmospheric state dictionary
        T: temperature array for the neutral atmosphere
        ignore: Set; contains symbols representing species to ignore in the calculation
    Output:
        Mean atmospheric scale height at all altitudes (in cm)
    =#

    GV = values(globvars)
    required = [:all_species, :alt, :M_P, :molmass, :n_alt_index, :R_P]
    check_requirements(keys(GV), required)

    counted_species = setdiff(GV.all_species, ignore)

    mm_vec = meanmass(atmdict; ignore=ignore, globvars...)
    return @. kB*T/(mm_vec*mH*GV.M_P*bigG)*(((GV.alt+GV.R_P))^2)
end

function scaleH_lowerboundary(z::Float64, T::Float64; globvars...)
    #= 
    Input:
        z: Some altitude (in cm)
        atmdict: atmospheric state dictionary, needed to calculate over other species
        T: Temperature at altitude z
    Output:
        Special case of mean atmospheric scale height at one altitude in cm, relevant for
        lower boundary condition. Here we will assume the mean mass at the lower boundary is constant,
        since we are assuming a density boundary condition for CO2, this will be a pretty ok assumption.
        By using this function, we don't have to make the lower bc for velocities a function of 
        the present atmosphere like we do for non-thermal escape (which would require a big rewrite of 
        the boundaryconditions() velocity section). 
    =#
    GV = values(globvars)
    @assert all(x->x in keys(GV), [:M_P, :molmass, :R_P, :zmin])
    @assert z==GV.zmin

    mm = GV.molmass[:CO2]
    return kB*T/(mm*mH*GV.M_P*bigG)*(((z+GV.R_P))^2)
end 

# Subsection - functions that manipulate the atmospheric dictionary/matrix object.
#---------------------------------------------------------------------------------#

function atm_dict_to_matrix(atmdict::Dict{Symbol, Vector{ftype_ncur}}, species_list)
    #=
    Converts atmospheric state dictionary atmdict to a matrix,
    such that rows correspond to species in the order listed in species_list
    and columns correspond to altitudes in the order lowest-->highest.
    =#
    
    num_alts = length(atmdict[collect(keys(atmdict))[1]])
    n_mat = zeros(length(species_list), num_alts)
    
    for i in 1:length(species_list)
        n_mat[i, :] = atmdict[species_list[i]]
    end
    
    return n_mat
end

function atm_matrix_to_dict(n_matrix, species_list)
    #=
    Input:
        n_matrix: matrix of the atmospheric state
    Output:
        dictionary for only the species in species_list
    =#
    atmdict = Dict{Symbol, Vector{ftype_ncur}}([species_list[k]=>n_matrix[k, :] for k in 1:length(species_list)])
    
    return atmdict
end

function compile_ncur_all(n_long, n_short, n_inactive; globvars...)
    #=
    While the simulation runs, "n", the vector passed to the solver, only contains densities
    for long-lived, active species. Every time the atmospheric state changes, the transport coefficients
    and Jrates must be updated, but those all depend on the densities of ALL species. It's easiest for 
    the functions updating those things to pull from one atmospheric state dictionary, 
    so this function combines disparate density vectors back into one dictionary.

    Input:
        n_long: active, long-lived species densities
        n_short: same but for short-lived species
        n_inactive: inactive species densities (truly, these never change)
    Output:
        atmospheric state dictionary of species densities only (no Jrates).
    =#

    GV = values(globvars)
    required = [:active_longlived, :active_shortlived, :inactive_species, :num_layers]
    check_requirements(keys(GV), required)

    n_cur_active_long = unflatten_atm(n_long, GV.active_longlived; num_layers=GV.num_layers)
    n_cur_active_short = unflatten_atm(n_short, GV.active_shortlived; num_layers=GV.num_layers)
    n_cur_inactive = unflatten_atm(n_inactive, GV.inactive_species; num_layers=GV.num_layers)

    n_cur_all = Dict(vcat([k=>n_cur_active_long[k] for k in keys(n_cur_active_long)],
                          [k=>n_cur_active_short[k] for k in keys(n_cur_active_short)],
                          [k=>n_cur_inactive[k] for k in keys(n_cur_inactive)]))
    
    return n_cur_all
end

function flatten_atm(atmdict::Dict{Symbol, Vector{ftype_ncur}}, species_list; globvars...) 
    #=
    Input:
        atmdict: atmospheric densities by altitude
        species_list: Included species which will have profiles flattened
    Output:
        Vector of form [n_sp1(z=0), n_sp2(z=0)...n_sp1(z=zmax)...n_spN(z=zmax)]
    
    This function is the reverse of unflatten_atm. 
    =#

    GV = values(globvars)
    required =  [:num_layers]
    check_requirements(keys(GV), required)

    return deepcopy(ftype_ncur[[atmdict[sp][ialt] for sp in species_list, ialt in 1:GV.num_layers]...])
end

function ncur_with_boundary_layers(atmdict_no_bdys::Dict{Symbol, Vector{ftype_ncur}}; globvars...)
    #=
    Here's a weird one. The atmospheric density matrix stores values for each
    species (column of the matrix) at each altitude (row of the matrix) of the atmosphere. 
    This means there are num_layers (124 for a 0-250 km grid) rows. But, a lot of our
    functions like Keddy, Dcoef, and so on need to be evaluated at alts 0 through 250 km, or at
    num_layers+2 (126 for 0-250 km grid) altitudes, AND they depend on the atmospheric density dictionary,
    which is only defined for num_layers altitudes. That means that to calculate Keddy etc. as
    vectors, we need to "duplicate" the first and last entries in the atmospheric density matrix,
    i.e. we put a "fake" density in at alt = 0 and alt = 250 km which is the same as the 
    densities at alt = 2 km and alt = 248 km, respectively. 
    
    In the non-vectorized version, Keddy etc. get the atmospheric density at the boundary layers
    by using n_alt_index, which uses clamp, and maps alt=0 => i=1, alt=2 => i=1, alt=4 => i=2...
    alt=248 => i=124, alt=250 => i=124. 
    
    So this does the same thing but as an array.
    
    atmdict_no_bdys: This is the atmospheric state DICTIONARY without the boundary layers,
                       i.e. only num_layers rows.
    =#
    GV = values(globvars)
    required =  [:n_alt_index, :all_species]
    check_requirements(keys(GV), required)

    # This gets a sorted list of the clamped indices, so it's [1, 1, 2, 3...end-1, end, end].
    clamped_n_alt_index = sort(collect(values(GV.n_alt_index)))
    
    atmdict_with_bdy_layers = Dict{Symbol, Vector{ftype_ncur}}()
    
    # Fill the dictionary with the profile. This duplicates the lowest and highest altitude values.
    for i in 1:length(GV.all_species)
        atmdict_with_bdy_layers[GV.all_species[i]] = atmdict_no_bdys[GV.all_species[i]][clamped_n_alt_index]
    end
    return atmdict_with_bdy_layers
end

function unflatten_atm(n_vec, species_list; globvars...)
    #=
    Input:
        n_vec: flattened density vector for the species in species_list: [n_sp1(z=0), n_sp2(z=0)...n_sp1(z=250)...n_spN(z=250)] 
    Output:
        dictionary of atmospheric densities by altitude with species as keys 

    This function is the reverse of flatten_atm.
    =#
    GV = values(globvars)
    required =  [:num_layers]
    check_requirements(keys(GV), required)

    n_matrix = reshape(n_vec, (length(species_list), GV.num_layers))

    return atm_matrix_to_dict(n_matrix, species_list)
end

#===============================================================================#
#                             Chemistry functions                               #
#===============================================================================#

function calculate_stiffness(J)
    #=
    Input:
        J: a jacobian matrix
    Output:
        r: stiffness r = max(|Re(λ)|) / min(|Re(λ)), where λ is the matrix of eigenvalues of J.
    =#

    if typeof(J) == SparseMatrixCSC{ftype_chem, Int64}
        J = Array(J)
    end

    r = maximum(abs.(real(eigvals(J)))) / minimum(abs.(real(eigvals(J))))
    # if r == Inf
    #     println("Eigenvalues:")
    #     println(eigvals(J))
    #     throw("Error: Infinite stiffness")
    # end
    return r
end   

function charge_type(sp::Symbol)
    #=
    Returns a string representing the type of sp, i.e. ion, neutral, or electron
    =#
    if occursin("pl", String(sp))
        return "ion"
    elseif sp==:E
        return "electron"
    else
        return "neutral"
    end
end

function check_jacobian_eigenvalues(J, path)
    #=
    Check a jacobian matrix to see if it has complex eigenvalues.
    Per Jacob 2003, Models of Atmospheric Transport and Chemistry,
    all stable atmospheric chemistry models should result in real and 
    negative eigenvalues of jacobians. 

    Input:
        J: a Jacobian matrix, sparse or normal.
    Output:
        Print statements about eigenvalue types.
    =#

    # Warning: This tends to take a long time.
    if typeof(J) == SparseMatrixCSC{ftype_chem, Int64}
        J_nonsparse = Array(J)
    end

    if any(i->isnan(i), eigvals(J_nonsparse)) || any(i->isinf(i), eigvals(J_nonsparse))
        throw("ValueError: Jacobian eigenvalues have inf values: $(any(i->isinf(i), eigvals(J_nonsparse))); NaN values: $(any(i->isnan(i), eigvals(J_nonsparse)))")
    end

    if all(i->typeof(i) != ComplexF64, eigvals(J_nonsparse)) # all eigenvalues are real
        if all(i->i<0, eigvals(J_nonsparse)) # all eigenvalues are real and negative
            return 0
        else
            println("Warning: Some Jacobian eigenvalues are real and positive. Solution will grow without bound")
        end

    elseif any(i->typeof(i) == ComplexF64, eigvals(J_nonsparse))  # complex eigenvalues are present
        # f = open(path*"/jacobian_eigenvalues.txt", "w")
        println("Warning: Some Jacobian eigenvalues are complex. Solution behavior is unpredictable and may oscillate (possibly forever?).")

        # # find the indices of the eigenvalues that are complex
        # i = findall(i->imag(i)!=0, eigvals(J))

        # # get the associated eigenvectors - they are in the ith column of the eigenvector matrix.
        # problem_eigenvecs = eigvecs(J)[:, i]


        # if any(i->real(i)>0, eigvals(J)[imag(eigvals(J)) .== 0])
        #     println("Warning: Some Jacobian eigenvalues are real and positive. Solution will grow without bound")
        #     # find the indices of the eigenvalues that are real and positive
        #     i = findall(i->i>0, eigvals(J))

        #     # get the associated eigenvectors - they are in the ith column of the eigenvector matrix.
        #     problem_eigenvecs = eigvecs(J)[:, i]
            
        # end
        # close(f)
    end
end

function chemical_jacobian(specieslist, dspecieslist; diff_wrt_e=true, diff_wrt_m=true, globvars...)
    #= 
    Compute the symbolic chemical jacobian of a supplied chemnet and transportnet
    for the specified specieslist. 

    Input:
        chemnet: chemical reactions
        transportnet: transport equations
        specieslist: list of species to calculate for; i.e. the species whose equation is differentiated
        dspecieslist: species with respect to which the equations are differentiated
        chem_species: list of chemistry species
        transportsp: list of transport species
        ionsp: the list of ions, needed to add in the terms arising from dependence on E, 
               since density of electrons is just the sum of all the ion densities.
    Output:
        three arrays suitable for constructing a sparse matrix: 
            i: row indices
            j: column indices
            v: values to place at (i, j)
    =#

    GV = values(globvars)
    required = [:chem_species, :transport_species, :chemnet, :transportnet]
    check_requirements(keys(GV), required)

    # set up output vectors: indices and values
    ivec = Int64[] # list of first indices (corresponding to the species being produced and lost)
    jvec = Int64[] # list of second indices (corresponding to the derivative being taken)
    tvec = Any[] # list of the symbolic values corresponding to the jacobian

    nspecies = length(specieslist)  # this is the active species. 
    ndspecies = length(dspecieslist)  # this is the species with respect to which we differentiate
    if diff_wrt_e==true
        required = [:ion_species]
        check_requirements(keys(GV), required)
        ion_cols = indexin(GV.ion_species, specieslist) # for filling in the derivatives wrt electrons 
        # println("The ion columns are $(ion_cols), expect to see new terms in those columns") # For testing
    end

    for i in 1:nspecies # for each species
        ispecies = specieslist[i]

        # get the production and loss equations
        peqn = []
        leqn = []
        if issubset([ispecies], GV.chem_species)
            peqn = [peqn; production_equations(ispecies, GV.chemnet)] 
            leqn = [leqn; loss_equations(ispecies, GV.chemnet)]
        end
        if issubset([ispecies],GV.transport_species)
            peqn = [peqn; production_equations(ispecies, GV.transportnet)]
            leqn = [leqn; loss_equations(ispecies, GV.transportnet)]
        end

        # Account for e's
        if diff_wrt_e
            ppos_electrons = map(x->deletefirst(peqn[x[1]], :E), getpos(peqn, :E))
            lpos_electrons = map(x->deletefirst(leqn[x[1]], :E), getpos(leqn, :E)) # differentiate wrt e term using deletefirst
            # Following line will keep track of other reactants in the case you have molecules and an electron reacting. 
            # Presently this is not used as there are no reactions like that. 
            # other_reactants = [i[1:end-1] for i in lpos_electrons] 
        end

        # Account for dependence on M
        if diff_wrt_m
            ppos_M = map(x->deletefirst(peqn[x[1]], :M), getpos(peqn, :M))
            lpos_M = map(x->deletefirst(leqn[x[1]], :M), getpos(leqn, :M))
        end

        for j in 1:ndspecies # now take the derivative with respect to the other species
            jspecies = dspecieslist[j]
            #= find the places where the production rates depend on
            jspecies, and return the list rates with the first
            occurrance of jspecies deleted. (Note: this seamlessly
            deals with multiple copies of a species on either side of
            an equation, because it is found twice wherever it lives) =#

            ppos = map(x->deletefirst(peqn[x[1]],jspecies), getpos(peqn, jspecies))
            lpos = map(x->deletefirst(leqn[x[1]],jspecies), getpos(leqn, jspecies))

            # Add in dependence on M. Since M is a sum of all species, this has to be added to every column. 
            if diff_wrt_m
                append!(ppos, ppos_M)
                append!(lpos, lpos_M)
            end

            if diff_wrt_e
                if j in ion_cols
                    append!(ppos, ppos_electrons)
                    append!(lpos, lpos_electrons)
                end
            end

            if length(ppos)+length(lpos)>0 #if there is a dependence
                #make note of where this dependency exists 
                append!(ivec,[i])
                append!(jvec,[j])

                #= smash the production and loss rates together,
                multiplying for each distinct equation, adding
                together the production and loss seperately, and
                subtracting loss from production. =#
                if length(ppos)==0
                    lval = :(+($(map(x->:(*($(x...))),lpos)...)))
                    tval = :(-($lval))
                elseif length(lpos)==0
                    pval = :(+($(map(x->:(*($(x...))),ppos)...)))
                    tval = :(+($pval))
                else
                    pval = :(+($(map(x->:(*($(x...))),ppos)...)))
                    lval = :(+($(map(x->:(*($(x...))),lpos)...)))
                    tval = :(-($pval,$lval))
                end
                # attach the symbolic expression to the return values
                append!(tvec,[tval])

            end
        end
    end

    # println(ivec, jvec, tvec) # TEST

    return (ivec, jvec, tvec)
end

function eval_rate_coef(atmdict::Dict{Symbol, Vector{ftype_ncur}}, krate::Expr; globvars...)
    #=
    Evaluates a chemical reaction rate coefficient, krate, for all levels of the atmosphere. 

    Input:
        atmdict: the atmospheric state dictionary
        krate: rate coefficient for a single reaction
        tn, _i, _e: temperature profiles for neutrals, ions, electrons
    Output:
        rate_coefficient: evaluated rate coefficient at all atmospheric layers
    =#
    GV = values(globvars)
    required = [:Tn, :Ti, :Te, :all_species]
    check_requirements(keys(GV), required)

    # Set stuff up
    eval_k = mk_function(:((Tn, Ti, Te, M) -> $krate))

    return eval_k(GV.Tn, GV.Ti, GV.Te, sum([atmdict[sp] for sp in GV.all_species])) 
end 

function getrate(sp::Symbol; chemistry_on=true, transport_on=true, sepvecs=false, globvars...)
    #=
    Creates a symbolic expression for the rate at which a given species is
    either produced or lost due to chemical reactions or transport.

    Input:
        sp: species for which to get the rate 
        chemnet: chemistry reaction array
        transportnet: transport network array
        chem_species: species with active chemistry
        transport_species: species which transport
        chemistry_on: set to false to disallow chemical changes to species
        transport_on: set to false to disallow transport of a species
        sepvecs: Allows this function to return a vector of expressions for chemical production and loss 
                 and transport production and loss
    Output: either
        rate: the final value of dn/dt for sp from all processes, or
        chemprod_rate, chemloss_rate, transprod_rate, transloss_rate: dn/dt for sp due to these processes, calculated separately.
    =#

    GV = values(globvars)
    required =  [:chemnet, :transportnet, :chem_species, :transport_species]
    check_requirements(keys(GV), required)


    # This block will return the total net change for the species, P - L.
    if sepvecs == false
        rate = :(0.0)
        if issubset([sp], GV.chem_species) && chemistry_on
            rate = :($rate 
                     + $(production_rate(sp, GV.chemnet, sepvecs=sepvecs)) 
                     - $(loss_rate(sp, GV.chemnet, sepvecs=sepvecs)) 
                    )
        end
        if issubset([sp], GV.transport_species) && transport_on
            rate = :($rate 
                     + $(production_rate(sp, GV.transportnet, sepvecs=sepvecs)) 
                     - $(loss_rate(sp, GV.transportnet, sepvecs=sepvecs))
                    )
        end
        return rate
    else  # if we want a vector of expressions for each production and loss (4 terms, 2 each for chemistry and transport)
        if issubset([sp], GV.chem_species) && chemistry_on
            chemprod_rate = production_rate(sp, GV.chemnet, sepvecs=sepvecs)
            chemloss_rate = loss_rate(sp, GV.chemnet, sepvecs=sepvecs)
        else
            chemprod_rate = [:(0.0 + 0.0)]  # Doing it this way because it's the easiest way to make a vector of one expression that's just 0
            chemloss_rate = [:(0.0 + 0.0)]
        end
        
        if issubset([sp], GV.transport_species) && transport_on
            transprod_rate = production_rate(sp, GV.transportnet, sepvecs=sepvecs)
            transloss_rate = loss_rate(sp, GV.transportnet, sepvecs=sepvecs)
        else
            transprod_rate = [:(0.0 + 0.0)]
            transloss_rate = [:(0.0 + 0.0)]

        end

        return chemprod_rate, chemloss_rate, transprod_rate, transloss_rate
    end
end

function loss_equations(sp::Symbol, network)
    #=  
    Input:
        sp: Species for which to construct a loss equation
        network: The type of loss process to consider, i.e. either a chemical reaction network or a transport network
    Output: 
        losseqns: loss equations and relevant rate coefficients for species sp.
                  the form is an array where each entry is of the form [reactants..., rate].
                  For example, [[:O2, :JO2toOpO], [:O1D, :O2, :k]] are two possible entries 
                  for loss of O2 (k will be some more complicated expression, but not important for this example).

    Automatically accounts for cases where a species occurs twice on the LHS by
    reporting those reactions twice.
    =#

    # Identify all positions of the species within the network.
    # The format is [R, side, el] where R = index of reaction vector in network,
    # side = 1 (reactant) or 2 (product) and finally
    # el = index of species position in either reactant or product vector.
    speciespos = getpos(network, sp)

    # This collects only R (see above comment) for any reaction here species is on LHS:
    lhspos = map(x->x[1], map(x->speciespos[x], findall(x->x[2]==1, speciespos)))
    # and RHS:
    rhspos = map(x->x[1], map(x->speciespos[x], findall(x->x[2]==2, speciespos)))

    # Ignore reactions where species occurs on both sides of the equation as an observer.
    # Since we are counting loss equations here, only need to remove it from the LHS list.
    for i in intersect(lhspos, rhspos)
        lhspos = deletefirst(lhspos, i)
    end

    # get the products and rate coefficient for the identified reactions.
    # format is a vector of vectors of symbols.
    losseqns = map(x->vcat(Any[network[x][1]...,network[x][3]]), lhspos)
end

function loss_rate(sp::Symbol, network; return_leqn_unmapped=false, sepvecs=false) 
    #=  
    Input:
        sp: Species for which to calculate the loss rate
        network: either chemical reaction network or transport network
        return_leqn_unmapped: If true, will return leqn
        sepvecs: If true, a vector of expressions will be returned. If false,
                 lval will be returned.
    Output: either:
        leqn: Vector of vectors that contain reactants and a rate coefficient
        lval: symbolic expression for the summed loss rate of species in network, 
              i.e. :(H .* O .* eval(k for O + H))
    =#
    leqn = loss_equations(sp, network) # select relevant reactions from network
    if isempty(leqn)
        throw("NetworkError: $(sp) is missing a loss pathway in the chemical reaction network.")
    end

    if return_leqn_unmapped # gives vector of vectors like [:CO2, :O, :(k)]
        return leqn 
    end

    if sepvecs # returns a vector of expressions
        return map(x->:(*($(x...))), leqn)
    else  # returns one massive expression
        lval = make_net_change_expr(leqn)
        return lval
    end
end

function make_net_change_expr(network_vectors) 
    #=
    Input:
        network_vectors: a subset of the chemical or transport network, pre-selected for a 
                         specific species and either production or loss. format is a vector 
                         of vectors of symbols; each vector of symbols is a specific 
                         reaction rate or transport terms.

    Output: A single, massive expression that gives the net rate of change due to the 
            equations in network_vectors by multiplying the densities of each
            reactant with the reaction rate coefficient (chemistry) or transport
            coefficient (transport) and summing the products.

    I.e. to create a term for the rate of change of the CO2 density due to the
    reactions [[[:CO, :O], [:CO2], :(k1)], [[:CO2], [:CO, :O], :(J1)]], this function 
    would generate the expression :(CO * O * k1 + CO2 * J1). 
    =#
    net_change = :(+($(map(x->:(*($(x...))), network_vectors)...)))
    return net_change
end

function production_equations(sp::Symbol, network) 
    #=  
    Input:
        sp: Species for which to construct a production equation
        network: The type of production process to consider, i.e. either a chemical reaction network or a transport network
    Output:
        prodeqns: production equations and relevant rate coefficients for species sp.
                  the form is an array where each entry is of the form [reactants..., rate].
                  For example, [[:O2, :JO2toOpO], [:O1D, :O2, :k]] are two possible entries 
                  for production of O2 (k will be some more complicated expression, but not important for this example).

    Automatically accounts for cases where a species occurs twice on the RHS by
    reporting those reactions twice.
    =#

    speciespos = getpos(network, sp) 
    lhspos = map(x->x[1], map(x->speciespos[x], findall(x->x[2]==1, speciespos)))
    rhspos = map(x->x[1], map(x->speciespos[x], findall(x->x[2]==2, speciespos)))

    for i in intersect(rhspos, lhspos)
        rhspos = deletefirst(rhspos, i)
    end

    prodeqns = map(x->vcat(Any[network[x][1]...,network[x][3]]), rhspos)

    return prodeqns
end

function production_rate(sp::Symbol, network; return_peqn_unmapped=false, sepvecs=false) 
    #= 
    Same as loss_rate but for production.
    =#

    peqn = production_equations(sp, network)
    if isempty(peqn)
        throw("NetworkError: $(sp) is missing a production pathway in the chemical reaction network.")
    end


    if return_peqn_unmapped
        return peqn 
    end

    if sepvecs
        return map(x->:(*($(x...))), peqn)  
    else
        pval = make_net_change_expr(peqn)
        return pval
    end
end

function solve_sparse(A, b)
    #=
    A faster way to solve the Jacobian
    =#
    LU = ilu(A, τ = 0.1) # get incomplete LU preconditioner
    x = bicgstabl(A, b, 2, Pl = LU, reltol=1e-25)
    return x
end

function subtract_difflength(a::Array, b::Array)
    #=
    A very specialized function that accepts two vectors, a and b, sorted
    by value (largest first), of differing lengths. It will subtract b from a
    elementwise up to the last index where they are equal, and then add any 
    extra values in a, and subtract any extra values in b.

    Used exclusively in ratefn_local. 

    a: production rates 
    b: loss rates

    both a and b should be positive for the signs to work!
    =#

    shared_size = min(size(a), size(b))[1]

    extra_a = 0
    extra_b = 0
    if shared_size < length(a)
        extra_a += sum(a[shared_size+1:end])
    end

    if shared_size < length(b)
        extra_b += sum(b[shared_size+1:end])
    end

    return sum(a[1:shared_size] .- b[1:shared_size]) + extra_a - extra_b
end

function update_Jrates!(n_cur_densities::Dict{Symbol, Array{ftype_ncur, 1}}; nlambda=2000, globvars...)
    #=
    this function updates the photolysis rates stored in n_cur_densities to
    reflect the altitude distribution of absorbing species.

    Input:
        n_cur_densities: The present atmospheric state. This will be updated to include Jrates by this function.
    =#

    GV = values(globvars)
    required = [:absorber, :dz, :crosssection, :Jratelist, :num_layers, :solarflux]
    check_requirements(keys(GV), required)

    solarabs = optical_depth(n_cur_densities; globvars...)
    # solarabs now records the total optical depth of the atmosphere at
    # each wavelength and altitude

    # actinic flux at each wavelength is solar flux diminished by total
    # optical depth
    for ialt in [1:GV.num_layers;]
        solarabs[ialt] = GV.solarflux[:,2] .* exp.(-solarabs[ialt])
    end

    # You can uncomment these to plot the extinction at each atmospheric level, but you have to feed it a specific Jrate
    # and also I can't promise that it's currently working.
    # plot_extinction(fill(fill(0.,size(solarflux, 1)), num_layers+2); xsect_info=[GV.crosssection[:JCO2toOplpCplpO], :JCO2toOplpCplpO], GV.zmax)
    # plot_extinction(fill(fill(0.,size(solarflux, 1)), num_layers+2); xsect_info=[GV.crosssection[:JCO2toCOplpOpl], :JCO2toCOplpOpl], GV.zmax)
    # plot_extinction(fill(fill(0.,size(solarflux, 1)), num_layers+2); xsect_info=[GV.crosssection[:JH2OtoHpOH], :JH2OtoHpOH], GV.zmax)

    # each species absorbs according to its cross section at each
    # altitude times the actinic flux.
    # BLAS.dot includes an integration (sum) across wavelengths, i.e:
    # (a·b) = aa + ab + ab + bb etc that kind of thing
    for j in GV.Jratelist
        n_cur_densities[j] = zeros(GV.num_layers)
        for ialt in [1:GV.num_layers;]
            n_cur_densities[j][ialt] = ftype_ncur(BLAS.dot(nlambda, solarabs[ialt], 1, GV.crosssection[j][ialt+1], 1))
        end
    end
end

#===============================================================================#
#                             Escape functions                                  #
#===============================================================================#

# Thermal escape: 
function effusion_velocity(Texo, m; globvars...)
    #=
    Returns effusion velocity for a species in cm/s

    Inputs:
        Texo: temperature of the exobase (upper boundary) in K
        m: mass of one molecule of species in amu
        zmax: max altitude in cm
    Outputs:
        v: effusion velocity for species of mass m 
    =#

    GV = values(globvars)
    required =  [:zmax, :M_P, :R_P]
    check_requirements(keys(GV), required)
    
    # lambda is the Jeans parameter (Gronoff 2020), basically the ratio of the 
    # escape velocity GmM/z to the thermal energy, kT.
    lambda = (m*mH*bigG*GV.M_P)/(kB*Texo*(GV.R_P+GV.zmax))
    vth = sqrt(2*kB*Texo/(m*mH))
    v = exp(-lambda)*vth*(lambda+1)/(2*pi^0.5)

    return v
end

# Nonthermal escape functions: 
function escape_probability(sp, atmdict; globvars...)::Array
    #=
    Returns an exponential profile of escape probability by altitude that accounts for collisions with the background 
    atmosphere. from Bethan Gregory, A and a for H. Could be redone for D, possibly.
    Input
        sp: species escaping (H or D, generally)
        atmdict: Atmospheric state dictionary
    Output
        Array by altitude of escape probabilities for hot atoms. 0-1.
    =#
    GV = values(globvars)
    required = [:all_species, :collision_xsect, :dz, :planet]
    check_requirements(keys(GV), required)
    
    # Parameters determined through Bethan's Monte Carlo model. 
    # [1] = A = escape probability at altitude where above column = 0, for high energy particles. upper limit
    # [2] = a = how "transparent" the atmosphere is to an escaping atom. smaller for higher energy so this is for an upper limit.
    params = Dict("Mars"=>[0.916, 0.039],
                  "Venus"=>[0.868, 0.058]
                 )[GV.planet]

    return params[1] .* exp.(-params[2] .* GV.collision_xsect[sp] .* column_density_above(n_tot(atmdict; GV.all_species, GV.dz); globvars...) ) 
end

function escaping_hot_atom_production(sp, source_rxns, source_rxn_rc_funcs, atmdict, Mtot; returntype="array", globvars...)
    #=
    Solves the equation k[R1][R2] * P to get the total volume escape of hot atoms of species sp
    from the exobase region where P is the escape probability.
    
    Input
        sp: species
        source_rxns: reaction network that will cause hot atoms to be produced
        atmdict: present atmospheric state dictionary
        Mtot: total atmospheric density array
    Output: 
        array of production by altitude (rows) and reaction  (columns)
    =#
    
    GV = values(globvars)
    required = [:all_species, :alt, :collision_xsect, :ion_species, :Jratedict, :molmass, :non_bdy_layers, :num_layers,  
                :n_alt_index, :Tn, :Ti, :Te, :dz]
    check_requirements(keys(GV), required)

    produced_hot = volume_rate_wrapper(sp, source_rxns, source_rxn_rc_funcs, atmdict, Mtot; returntype="array", zmax=GV.alt[end], globvars...) 

    # Returns an array where rows represent altitudes and columns are reactions. Multiplies each vertical profile (each column) by escape_probability. 
    if returntype=="array" # Used within the code to easily calculate the total flux later on. 
        return produced_hot .* escape_probability(sp, atmdict; globvars...)
    elseif returntype=="df" # Useful if you want to look at the arrays yourself.
        return DataFrame(produced_hot .* escape_probability(sp, atmdict; globvars...), vec([format_chemistry_string(r[1], r[2]) for r in source_rxns]))
    end
end

function nonthermal_escape_flux(source_rxn_network, prod_rates_by_alt; verbose=false, returntype="dataframe", globvars...) 
    #=
    Given a matrix where each column is a vertical profile of the production rates (#/cm³/s) of escaping hot atoms
    from a single reaction, this calculates the total effective flux by doing a simple sum * dz. 
    Then it puts the flux into a dataframe so it is easier to sort, and it returns either the sorted dataframe or 
    the collapsed sum (i.e. the total flux across all the given reactions). Species is not passed because this depends
    on prod_rates_by_alt which does have species implicit in it.
    
    Input:
        source_rxn_network: List of chemical reactions producing either H or D that are hot and liable to escape
        prod_rates_by_alt: Matrix where each column is a vertical profile of the production rates (#/cm³/s) of escaping hot atoms
                            from a single reaction
    Output:
        Dataframe of total fluxes by reaction, sorted by dominance, or a simple number which is the total flux
        for whatever species is calculated for.
    =#
    GV = values(globvars)
    required = [:dz]
    check_requirements(keys(GV), required)

    # Get a vector of strings that contain the chemical reactions
    rxn_strings = vec([format_chemistry_string(r[1], r[2]) for r in source_rxn_network])
    
    # Calculate the column rate for each reaction 
    sum_all_alts = sum(prod_rates_by_alt .* GV.dz, dims=1)
    
    # Convert to a dataframe because it's convenient to sort
    df = DataFrame("Rxn"=>rxn_strings, "Value"=>vec(sum_all_alts))
    sorted_total_esc_by_rxn = sort(df, [:Value], rev=true)

    if verbose
        println("Total hot atoms from all reactions: $(sum(sorted_total_esc_by_rxn.Value))" )
    end
    
    if returntype=="dataframe"
        return sorted_total_esc_by_rxn
    elseif returntype=="number"
        return sum(sorted_total_esc_by_rxn.Value)
    end
end

#===============================================================================#
#                        Temperature profile functions                          #
#===============================================================================#

# TO DO: Ideally the temperature profile would be generic, but currently that's hard to do because
# we are loading stuff from a file for Venus. 
function T_Mars(Tsurf, Tmeso, Texo; lapserate=-1.4e-5, z_meso_top=108e5, weird_Tn_param=8, globvars...)
    #= 
    Input:
        Tsurf: Surface temperature in KT
        Tmeso: tropopause/mesosphere tempearture
        Texo: exobase temperature
    Opt inputs:
        lapserate: adiabatic lapse rate for the lower atmosphere. 1.4e-5 from Zahnle+2008, accounts for dusty atmo.
        z_meso_top: height of the top of the mesosphere (sometimes "tropopause")
        weird_Tn_param: part of function defining neutral temp in upper atmo. See Krasnopolsky 2002, 2006, 2010.
    Output: 
        Arrays of temperatures in K for neutrals, ions, electrons
    =#
    GV = values(globvars)
    required = [:alt]
    check_requirements(keys(GV), required)

    # Altitudes at which various transitions occur -------------------------------
    z_meso_bottom = GV.alt[searchsortednearest(GV.alt, (Tmeso-Tsurf)/(lapserate))]
    
    # These are the altitudes at which we "stitch" together the profiles 
    # from fitting the tanh profile in Ergun+2015,2021 to Hanley+2021 DD8
    # ion and electron profiles, and the somewhat arbitary profiles defined for
    # the region roughly between z_meso_top and the bottom of the fitted profiles.
    z_stitch_electrons = 142e5
    z_stitch_ions = 164e5
    
    # Various indices to define lower atmo, mesosphere, and atmo -----------------
    i_lower = findall(z->z < z_meso_bottom, GV.alt)
    i_meso = findall(z->z_meso_bottom <= z <= z_meso_top, GV.alt)
    i_upper = findall(z->z > z_meso_top, GV.alt)
    i_meso_top = findfirst(z->z==z_meso_top, GV.alt)
    i_stitch_elec = findfirst(z->z==z_stitch_electrons, GV.alt)
    i_stitch_ions = findfirst(z->z==z_stitch_ions, GV.alt)

    function NEUTRALS()
        function upper_atmo_neutrals(z_arr)
            @. return Texo - (Texo - Tmeso)*exp(-((z_arr - z_meso_top)^2)/(weird_Tn_param*1e10*Texo))
        end
        Tn = zeros(size(GV.alt))

        if Tsurf==Tmeso==Texo # isothermal case
            Tn .= Tsurf
        else
            Tn[i_lower] .= Tsurf .+ lapserate*GV.alt[i_lower]
            Tn[i_meso] .= Tmeso
            Tn[i_upper] .= upper_atmo_neutrals(GV.alt[i_upper])
        end

        return Tn 
    end 

    function ELECTRONS() 
        function upper_atmo_electrons(z_arr, TH, TL, z0, H0)
            #=
            Functional form from Ergun+ 2015 and 2021, but fit to data for electrons and ions
            in Hanley+ 2021, DD8 data.
            =#

            @. return ((TH + TL) / 2) + ((TH - TL) / 2) * tanh(((z_arr / 1e5) - z0) / H0)
        end
        Te = zeros(size(GV.alt))

        if Tsurf==Tmeso==Texo # isothermal case
            Te .= Tsurf
        else
            Te[i_lower] .= Tsurf .+ lapserate*GV.alt[i_lower]
            Te[i_meso] .= Tmeso

            # This region connects the upper atmosphere with the isothermal mesosphere
            Te[i_meso_top+1:i_stitch_elec] .= upper_atmo_electrons(GV.alt[i_meso_top+1:i_stitch_elec], -1289.05806755, 469.31681082, 72.24740123, -50.84113252)

            # Don't let profile get lower than specified meso temperature
            Te[findall(t->t < Tmeso, Te)] .= Tmeso

            # This next region is a fit of the tanh electron temperature expression in Ergun+2015 and 2021 
            # to the electron profile in Hanley+2021, DD8
            Te[i_stitch_elec:end] .= upper_atmo_electrons(GV.alt[i_stitch_elec:end], 1409.23363494, 292.20319103, 191.39012079, 36.64138724)
        end 

        return Te
    end

    function IONS()
        function upper_atmo_ions(z_arr)
            #=
            fit to Gwen's DD8 profile, SZA 40, Hanley+2021, with values M = 47/13, B = -3480/13
            =#
            # New values for fit to SZA 60,Hanley+2022:
            M = 3.40157034 
            B = -286.48716122
            @. return M*(z_arr/1e5) + B
        end
        
        function meso_ions_byeye(z_arr)
            # This is completely made up! Not fit to any data!
            # It is only designed to make a smooth curve between the upper atmospheric temperatures,
            # which WERE fit to data, and the mesosphere, where we demand the ions thermalize.

            # Values used for Gwen's DD8 profile, SZA 40:  170/49 * (z/1e5) -11990/49
            @. return 136/49 * (z_arr/1e5) -9000/49 # These values are for the new fit to SZA 60, Hanley+2022. (11/2/22)
        end

        Ti = zeros(size(GV.alt))

        if Tsurf==Tmeso==Texo # isothermal case
            Ti .= Tsurf
        else
            Ti[i_lower] .= Tsurf .+ lapserate*GV.alt[i_lower]
            Ti[i_meso] .= Tmeso

            # try as an average of neutrals and electrons. There is no real physical reason for this.
            Ti[i_meso_top:i_stitch_ions] = meso_ions_byeye(GV.alt[i_meso_top:i_stitch_ions])

            # Don't let profile get lower than specified meso temperature
            Ti[findall(t->t < Tmeso, Ti)] .= Tmeso

            # This next region is a fit of the tanh electron temperature expression in Ergun+2015 and 2021 
            # to the electron profile in Hanley+2021, DD8
            Ti[i_stitch_ions:end] .= upper_atmo_ions(GV.alt[i_stitch_ions:end])
        end 
        
        return Ti
    end 

    return Dict("neutrals"=>NEUTRALS(), "ions"=>IONS(), "electrons"=>ELECTRONS())
end 

# function T_Venus(Tsurf::Float64, Tmeso::Float64, Texo::Float64, file_for_interp; z_meso_top=80e5, lapserate=-8e-5, weird_Tn_param=8, globvars...) # this is what Eryn had initially. This ment I needed to find temp values for 80 to 90km but thoses values didn't connect nicly with the temp at T_meso_top so instead i set T_meso_top to 90km
function T_Venus(Tsurf::Float64, Tmeso::Float64, Texo::Float64, file_for_interp; z_meso_top=88e5, lapserate=-8e-5, weird_Tn_param=8, globvars...)
    #= 
    Input:
        z: altitude above surface in cm
        Tsurf: Surface temperature in KT
        Tmeso: tropopause/mesosphere tempearture
        Texo: exobase temperature
        sptype: "neutral", "ion" or "electron". NECESSARY!
    Output: 
        A single temperature value in K.
    
    Uses the typical temperature structure for neutrals, but interpolates temperatures
    for ions and electrons above 108 km according to the profiles in Fox & Sung 2001.
    =#

    GV = values(globvars)
    @assert all(x->x in keys(GV), [:alt])
    
    # Subroutines -------------------------------------------------------------------------------------

    function upperatmo_i_or_e(z, particle_type; Ti_array=Ti_interped, Te_array=Te_interped, select_alts=new_a)
        #=
        Finds the index for altitude z within new_a
        =#
        i = something(findfirst(isequal(z), select_alts), 0)
        returnme = Dict("electron"=>Te_array[i], "ion"=>Ti_array[i])
        return returnme[particle_type]
    end

    function NEUTRALS(new_a)
        Tn = zeros(size(GV.alt))

        Tfile = readdlm(file_for_interp, ',')
        T_n = Tfile[2,:]
        alt_i = Tfile[1,:] .* 1e5
        interp_ion = LinearInterpolation(alt_i, T_n)
        Tn_interped = [interp_ion(a) for a in new_a];

        Tn_interped_upper = Tn_interped[findall( x -> x > z_meso_top , interp_alts)]
        # Tn_interped_meso = Tn_interped[findall(z->z_meso_bottom <= z <= z_meso_top, interp_alts)] # there is large shift in the temp from t_meso_bottom to t_lower_top when I interpolate the meso temperatures, so it is called out untill I can find a fix for it.

        Tn[i_lower] .= Tsurf .+ lapserate*GV.alt[i_lower]
        Tn[i_meso] .= Tmeso
        # Tn[i_meso] .= Tn_interped_meso
        Tn[i_upper] .= Tn_interped_upper # upper_atmo_neutrals(GV.alt[i_upper])
        
        return Tn 
        
    end 

    function ELECTRONS(new_a; spc="electron") 
        Te = zeros(size(GV.alt))

        Tfile = readdlm(file_for_interp, ',')
        T_e = Tfile[4,:]
        alt_e = Tfile[1,:] .* 1e5
        interp_elec = LinearInterpolation(alt_e, T_e)
        Te_interped = [interp_elec(a) for a in new_a];

        Te_interped_upper = Te_interped[findall( x -> x > z_meso_top , interp_alts)]
        # Te_interped_meso = Te_interped[findall(z->z_meso_bottom <= z <= z_meso_top, interp_alts)] # there is large shift in the temp from t_meso_bottom to t_lower_top when I interpolate the meso temperatures, so it is called out untill I can find a fix for it.

        Te[i_lower] .= Tsurf .+ lapserate*GV.alt[i_lower]
        Te[i_meso] .= Tmeso
        # Te[i_meso] .= Te_interped_meso
        Te[i_upper] .= Te_interped_upper

        return Te
    end

    function IONS(new_a; spc="ion") 
        Ti = zeros(size(GV.alt))

        Tfile = readdlm(file_for_interp, ',')
        T_i = Tfile[3,:]
        alt_i = Tfile[1,:] .* 1e5
        interp_ion = LinearInterpolation(alt_i, T_i)
        Ti_interped = [interp_ion(a) for a in new_a];

        Ti_interped_upper = Ti_interped[findall( x -> x > z_meso_top , interp_alts)]
        # Ti_interped_meso = Ti_interped[findall(z->z_meso_bottom <= z <= z_meso_top, interp_alts)]# there is large shift in the temp from t_meso_bottom to t_lower_top when I interpolate the meso temperatures, so it is called out untill I can find a fix for it.

        Ti[i_lower] .= Tsurf .+ lapserate*GV.alt[i_lower]
        Ti[i_meso] .= Tmeso
        # Ti[i_meso] .= Ti_interped_meso
        Ti[i_upper] .= Ti_interped_upper

        return Ti
    end

    # Define mesosphere scope.
    z_meso_bottom = GV.alt[searchsortednearest(GV.alt, (Tmeso-Tsurf)/(lapserate))]

    # Various indices to define lower atmo, mesosphere, and atmo -----------------
    i_lower = findall(z->z < z_meso_bottom, GV.alt)
    i_meso = findall(z->z_meso_bottom <= z <= z_meso_top, GV.alt)
    i_upper = findall(z->z > z_meso_top, GV.alt)
    # i_meso_top = findfirst(z->z==z_meso_top, GV.alt)

    # For interpolating upper atmo temperatures from Fox & Sung 2001 - only from 90 km up
    # interp_alts = collect(90e5:GV.alt[2]-GV.alt[1]:GV.alt[end])
    if GV.alt[1] > z_meso_top
        interp_alts = collect(GV.alt[1]:GV.alt[2]-GV.alt[1]:GV.alt[end])
    elseif GV.alt[1] <= z_meso_top       
        interp_alts = collect((z_meso_top+(GV.alt[2]-GV.alt[1])):GV.alt[2]-GV.alt[1]:GV.alt[end])
    end

    return Dict("neutrals"=>NEUTRALS(interp_alts), "ions"=>IONS(interp_alts), "electrons"=>ELECTRONS(interp_alts))
end


#===============================================================================#
#                   Transport and boundary condition functions                  #
#===============================================================================#

#=

TRANSPORT DESCRIPTION 

at each level of the atmosphere, density can be transferred up or
down with a specified rate coefficient.

                         | n_i+1
      ^  tspecies_i_up   v tspecies_i+1_down
  n_i |
      v tspecies_i_down  ^ tspecies_i-1_up
                         | n_i-1

the flux at each cell boundary is the sum of the upward flux from
the cell below and the downward flux of the cell above. These fluxes
are determined using flux coefficients that come from the diffusion
equation. Care must be taken at the upper and lower boundary so that
tspecies_top_up and tspecies_bottom_down properly reflect the
boundary conditions of the atmosphere.

This is handled in the code with the population of the appropriate
reactions, with variable rate coeffecients that are populated
between each timestep (similar to the way photolysis rates are
included). We need to make reactions at each interior altitude
level:
         n_i -> n_i+1  tspecies_i_up
         n_i -> n_i-1  tspecies_i_down

At the upper and lower boundary we omit the species on the RHS, so
that these reactions are potentially non-conservative:

        n_top    -> NULL  tspecies_top_up
        n_bottom -> NULL  tspecies_bottom_down

These coefficients then describe the diffusion velocity at the top
and bottom of the atmosphere.
=#

function binary_dcoeff_inCO2(sp, T, globvars...)
    #=
    Calculate the bindary diffusion coefficient for species sp, b = AT^s.

    Currently, this is set up to only work for diffusion through CO2 since that's the Mars atm.
    Could be extended to be for any gas, but that will require some work.
    =#
<<<<<<< HEAD

    # GV = values(globvars)
    # required = [:all_species, :speciesbclist, :dz, :planet, :molmass]  #I still need to figure out what is requires and make this whole thing
    # check_requirements(keys(GV), required)
    
    # Vapor_mean_free_path = "something"
    


    
    return diffparams(sp)[1] .* 1e17 .* T .^ (diffparams(sp)[2]) # this is b = AT^s: I can use Zhang 2012 to get an equation to calculate b differently 
=======
    
    A = diffparams(sp)[1] .* 1e17 # Empirical parameter (determined it by experiment)
    s = (diffparams(sp)[2]) # Empirical parameter (det. by exp.)
    b = A .* T .^ s # T = temperature
    return b
>>>>>>> 55f93b7c
end

function boundaryconditions(fluxcoef_dict, atmdict, M; nonthermal=true, globvars...)
    #= 
    Inputs:
        fluxcoef_dict: a dictionary containing the K and D flux coefficients for every species throughout
                       the atmosphere. Format species=>Array(length(all_species), length(alt)).
                       Because it has length alt, it ALREADY INCLUDES boundary layer info in the 
                       1st and last elements. 2nd and penultimate elements are for the edge bulk layers.
        atmdict: Atmospheric state dictionary, required for the nonthermal escape boundary condition.
        M: total atmospheric density, required for the nonthermal escape boundary condition.
    Outputs:
        boundary conditions for species in a 2 x 2 matrix, format:
        [n_1 -> n_0, n_0 -> n_1;      
         n_(nl) -> n_(nl+1), n_(nl+1) -> n_(n_l)]

        where n_0 is the boundary layer from [-1 km, 1 km], n_1 is the first bulk layer from [1 km, 3 km],
        n_(nl) is the topmost bulk layer, and n_(nl+1) is the top boundary layer.

        Form of the output is:

         Surface [↓, ↑;     [density-dependent, density-independent;    [#/s, #/cm³/s.;
         Top      ↑, ↓]      density-dependent, density-independent]     #/s, #/cm³/s]

        Each row has two elements:
            1st element: n_bulk  -> NULL (depends on species concentration in bulk layer)
            2nd element: NULL -> n_bulk (independent of species concentration in bulk layer)

            note, technically, these are chemical equations.

        More specifically, when the return value of this function is used in other functions, the first
        element in each row will eventually be multiplied by a density taken from the atmospheric 
        state dictionary, and the second element will be used as-is. That way, eventually the total
        change recorded in other functions is always #/cm³/s. 

        FROM VENUS VERSION, MIKE:
        Sign convention: The density-dependent terms (bc_dict[sp][:, 1]) are multiplied by -1 when the
                         transport rates are computed in get_transport_PandL_rate. Density independent 
                         terms (bc_dict[sp][:, 2]) are not.
    =#
    
    GV = values(globvars)
    required = [:all_species, :speciesbclist, :dz, :planet]
    check_requirements(keys(GV), required)
    
    bc_dict = Dict{Symbol, Array{ftype_ncur}}([s=>[0 0; 0 0] for s in GV.all_species])

    for sp in keys(GV.speciesbclist)
        try 
            global these_bcs = GV.speciesbclist[sp]
        catch KeyError
            println("No entry $(sp) in bcdict")
            continue
        end
 
        # DENSITY
        try 
            # lower boundary...
            if GV.planet=="Mars"
                n_lower = [fluxcoef_dict[sp][2, :][1], fluxcoef_dict[sp][1, :][2]*these_bcs["n"][1]]
            elseif GV.planet=="Venus"
                # get the eddy+molecular mixing velocities at the lower boundary of the atmosphere
                v_lower_boundary_up = fluxcoef_dict[sp][1, # lower boundary cell, outside atmosphere
                                                        2] # upward mixing velocity
                v_lower_boundary_dn = fluxcoef_dict[sp][2, # bottom cell of atmosphere
                                                        1] # downward mixing velocity

                n_lower = [v_lower_boundary_dn, v_lower_boundary_up*these_bcs["n"][1]]
            end
            try
                # TODO for Venus only, this note from Mike originally: 
                # throw an error if density boundary condition
                # is specified simultaneous with any flux or velocity condition
                @assert all(x->!isnan(x), n_lower)
                bc_dict[sp][1, :] .+= n_lower
            catch y
                if !isa(y, AssertionError)
                    throw("Unhandled exception in lower density bc: $(y)")
                end
            end

            # upper boundary...
            try 
                if GV.planet=="Mars"
                    n_upper = [fluxcoef_dict[sp][end-1, :][2], fluxcoef_dict[sp][end, :][1]*these_bcs["n"][2]]
                elseif GV.planet=="Venus"
                    # get the eddy+molecular mixing velocities at the upper boundary of the atmosphere
                    v_upper_boundary_up = fluxcoef_dict[sp][end-1, # top cell of atmosphere
                                                            2]     # upward mixing velocity
                    v_upper_boundary_dn = fluxcoef_dict[sp][end, # upper boundary cell, outside atmosphere
                                                            1]   # downward mixing velocity

                    n_upper = [v_upper_boundary_up, v_upper_boundary_dn*these_bcs["n"][2]]
                    
                end

                # TODO for Venus only, this note from Mike originally: 
                # throw an error if density boundary condition
                # is specified simultaneous with any flux or velocity condition
                @assert all(x->!isnan(x), n_upper)
                bc_dict[sp][2, :] .+= n_upper
            catch y
                if !isa(y, AssertionError)
                    throw("Unhandled exception in upper density bc: $(y)")
                end
            end
        catch y
            if !isa(y, KeyError)
                throw("Unhandled exception in density bcs for $(sp): $(y)")
            end
        end
    
        # FLUX 
        try 
            # lower boundary...
            if GV.planet=="Mars"
                f_lower = [0, -these_bcs["f"][1]/GV.dz]
            elseif GV.planet=="Venus"
                f_lower = [0, these_bcs["f"][1]/GV.dz]
                #             ^ no (-) sign, negative flux at lower boundary represents loss to surface
            end
            try        
                @assert all(x->!isnan(x), f_lower)
                bc_dict[sp][1, :] .+= f_lower
            catch y
                if !isa(y, AssertionError)
                    throw("Unhandled exception in lower flux bc: $(y)")
                end
            end
            try 
                # upper boundary...
                f_upper = [0, -these_bcs["f"][2]/GV.dz]
                #             ^ (-) sign needed so that positive flux at upper boundary represents loss to space
                #             (see "Sign convention" note above)
                @assert all(x->!isnan(x), f_upper)
                bc_dict[sp][2, :] .+= f_upper
            catch y
                if !isa(y, AssertionError)
                    throw("Unhandled exception in upper flux bc: $(y)")
                end
            end
        catch y
            if !isa(y, KeyError)
                throw("Unhandled exception in flux bcs for $(sp)")
            end
        end
    
        # VELOCITY
        try 
            # lower boundary...
            if GV.planet=="Mars" 
                v_lower = [these_bcs["v"][1]/GV.dz, 0]
            elseif GV.planet=="Venus"
                v_lower = [-these_bcs["v"][1]/GV.dz, 0]
            #          ^ (-) sign needed so that negative velocity at lower boundary represents loss to surface
            #          (see "Sign convention" note above)
            end

            try
                @assert all(x->!isnan(x), v_lower)
                bc_dict[sp][1, :] .+= v_lower
            catch y
                if !isa(y, AssertionError)
                    throw("Unhandled exception in lower velocity bc: $(y)")
                end
            end

            try 
                # upper boundary...
                v_upper = [these_bcs["v"][2]/GV.dz, 0]
                #          ^ no (-) sign needed,  positive velocity at upper boundary represents loss to space
                #          (see "Sign convention" note above)
                @assert all(x->!isnan(x), v_upper)
                bc_dict[sp][2, :] .+= v_upper
            catch y
                if !isa(y, AssertionError)
                    throw("Unhandled exception in lower velocity bc: $(y)")
                end
            end
        catch y
            if !isa(y, KeyError)
                throw("Unhandled exception in velocity bcs for $(sp)")
            end
        end 
    end
    
    # SPECIAL CASE: add on the non-thermal escape for H and D. 
    if nonthermal
        required = [:hot_H_network, :hot_D_network, :hot_H_rc_funcs, :hot_D_rc_funcs, 
                    :hot_H2_network, :hot_H2_rc_funcs, :hot_HD_network, :hot_HD_rc_funcs, :Jratedict]
        check_requirements(keys(GV), required)
        prod_hotH = escaping_hot_atom_production(:H, GV.hot_H_network, GV.hot_H_rc_funcs, atmdict, M; globvars...)
        prod_hotD = escaping_hot_atom_production(:D, GV.hot_D_network, GV.hot_D_rc_funcs, atmdict, M; globvars...)
        prod_hotH2 = escaping_hot_atom_production(:H2, GV.hot_H2_network, GV.hot_H2_rc_funcs, atmdict, M; globvars...)
        prod_hotHD = escaping_hot_atom_production(:HD, GV.hot_HD_network, GV.hot_HD_rc_funcs, atmdict, M; globvars...)

        # DIAGNOSTIC: produced hot H
        # if :results_dir in keys(GV)
        #     fig, ax = subplots()
        #     plot(prod_hotH, GV.plot_grid)
        #     xlabel("production rate")
        #     ylabel("altitude")
        #     xscale("log")
        #     xlim(left=1e-10)
        #     savefig(GV.results_dir*GV.sim_folder_name*"/prod_hotH.png")
        #     close(fig)
        # end

        bc_dict[:H][2, :] .+= [0, -(1/GV.dz)*nonthermal_escape_flux(GV.hot_H_network, prod_hotH; returntype="number", globvars...)]
        bc_dict[:D][2, :] .+= [0, -(1/GV.dz)*nonthermal_escape_flux(GV.hot_D_network, prod_hotD; returntype="number", globvars...)]
        bc_dict[:H2][2, :] .+= [0, -(1/GV.dz)*nonthermal_escape_flux(GV.hot_H2_network, prod_hotH2; returntype="number", globvars...)]
        bc_dict[:HD][2, :] .+= [0, -(1/GV.dz)*nonthermal_escape_flux(GV.hot_HD_network, prod_hotHD; returntype="number", globvars...)]
    end 
    return bc_dict
end

function Dcoef_neutrals(z, sp::Symbol, b, atmdict::Dict{Symbol, Vector{ftype_ncur}}; globvars...)
    #=
    Calculate the basic diffusion coefficient, AT^s/n.
    Inputs:
        z: An altitude or array of altitudes in cm.
        sp: Species for which to calculate.
        T: Temperature in K or array of temperatures.
        atmdict: Present atmospheric state.
    Outputs: 
        D: Diffusion coefficient AT^s/n

    Usable at either a specific altitude or all altitudes (array format). z and T must be same type.
    =#
    GV = values(globvars)
    required = [:all_species, :n_alt_index]
    check_requirements(keys(GV), required)

    if (typeof(z)==Float64) & (typeof(b)==Float64)
        return b ./ n_tot(atmdict, z; GV.all_species, GV.n_alt_index)
    else 
        return b ./ n_tot(atmdict; GV.all_species, GV.n_alt_index)
    end
end

function Dcoef!(D_arr, T_arr, sp::Symbol, atmdict::Dict{Symbol, Vector{ftype_ncur}}; globvars...) 
    #=
    Calculates the molecular diffusion coefficient for an atmospheric layer.
    For neutrals, returns D = AT^s/n, from Banks and Kockarts Aeronomy, part B, pg 41, eqn 
    15.30 and table 15.2 footnote.
    For ions, it returns ambipolar diffusion coefficients according to Krasnopolsky 2002 and 
    Schunk & Nagy equation 5.55. Yes, the equation is done in one line and it's ugly, but it works.
    Units: cm^2/s

    Inputs:
        D_arr: the container for the diffusion coefficients for ONE species.
        T_arr: temperature (K). Neutral temp for neutrals, plasma temp for ions.
        sp: whichever species we are calculating for
        atmdict: state of the atmosphere; should include boundary layers, i.e. be the result of calling atmdict_with_boundary_layers.
        bcdict: Boundary conditions dictionary specified in parameters file
    Outputs:
        D_arr: An array of the diffusion coefficients by altitude for species
    =#

    GV = values(globvars)
    required = [:all_species, :molmass, :neutral_species, :n_alt_index, :polarizability, :q, :speciesbclist, :use_ambipolar, :use_molec_diff]
    check_requirements(keys(GV), required)

    if GV.use_molec_diff==true
        # Calculate as if it was a neutral - not using function above because this is faster than going into 
        # the function and using an if/else block since we know we'll always have vectors in this case.
        # This equation is: D = b/n 
        D_arr[:] .= (binary_dcoeff_inCO2(sp, T_arr)) ./ n_tot(atmdict; GV.all_species, GV.n_alt_index)
    else
        D_arr[:] .= 0 
    end

    # If an ion, overwrite with the ambipolar diffusion
    if GV.use_ambipolar==true
        if charge_type(sp) == "ion"
            # a place to store the density array and nu_in
            species_density = zeros(size(T_arr))
            sum_nu_in = zeros(size(T_arr))

            # mi = GV.molmass[sp] .* mH
            # create the sum of nu_in. Note that this depends on density, but we only have density for the real layers,
            # so we have to assume the density at the boundary layers is the same as at the real layers.
            for n in GV.neutral_species
                species_density = atmdict[n]

                # This sets the species density to a boundary condition if it exists. 
                if haskey(GV.speciesbclist, n)
                    if haskey(GV.speciesbclist[n], "n") 
                        if !isnan(GV.speciesbclist[n]["n"][1])
                            species_density[1] = GV.speciesbclist[n]["n"][1]
                        end
                        if !isnan(GV.speciesbclist[n]["n"][2]) # currently this should never apply.
                            species_density[end] = GV.speciesbclist[n]["n"][2]
                        end
                    end
                end
                
                sum_nu_in .+= 2 .* pi .* (((GV.polarizability[n] .* GV.q .^ 2) ./ reduced_mass(GV.molmass[sp], GV.molmass[n])) .^ 0.5) .* species_density

            end
            
            D_arr .= (kB .* T_arr) ./ (GV.molmass[sp] .* mH .* sum_nu_in)

        end
    end
    return D_arr
end

#=
molecular diffusion parameters. value[1] = A, value[2] = s in the equation
D = AT^s / n given by Banks & Kockarts Aeronomy part B eqn. 15.30 and Hunten
1973, Table 1.

molecular diffusion is different only for small molecules and atoms
(H, D, HD, and H2), otherwise all species share the same values (Krasnopolsky
1993 <- Hunten 1973; Kras cites Banks & Kockarts, but this is actually an
incorrect citation.)

D and HD params are estimated by using Banks & Kockarts eqn 15.29 (the
coefficient on T^0.5/n) to calculate A for H and H2 and D and HD, then using
(A_D/A_H)_{b+k} = (A_D/A_H)_{hunten} to determine (A_D)_{hunten} since Hunten
1973 values are HALF what the calculation provides.

s, the power of T, is not calculated because there is no instruction on how to
do so and is assumed the same as for the hydrogenated species.
=#  
diffparams(s) = get(Dict(:H=>[8.4, 0.597], :H2=>[2.23, 0.75],
                         :D=>[5.98, 0.597], :HD=>[1.84, 0.75],
                         :Hpl=>[8.4, 0.597], :H2pl=>[2.23, 0.75],
                         :Dpl=>[5.98, 0.597], :HDpl=>[1.84, 0.75]),
                        s,[1.0, 0.75])

function fluxcoefs(sp::Symbol, Kv, Dv, H0v; globvars...)
    #= 
    base function to generate flux coefficients of the transport network. 
    
    For all the arrays, length = num_layers. "n" typically refers to "neutrals", and "p" to plasma.

    Inputs:
        sp: species symbol 
        z: altitude array in cm.
        dz: altitude layer thickness ("resolution")
        for all the following, length = num_layers 
        Kv: eddy diffusion coefficient
        Dv: molecular diffusion coefficient
        Tv_n: neutral temperature
        Tv_p: plasma temperature
        Hsv: scale height by species
        H0v: mean atmospheric scale height
    Outputs:
        Arrays of coefficients (units 1/s) at each atmospheric layer for downward and upward flux.
        Note that even though it's defined as being between a layer and the one above or below, the value is 
        evaluated at the center of the layer 

    v just means "vector"
    u refers to "upper" (a given layer coupled to the one above)
    l refers to "lower" (a given layer coupled to the one below)
    =#

    GV = values(globvars)
    required = [:Tn, :Tp, :Hs_dict, :n_all_layers, :dz, :planet]
    check_requirements(keys(GV), required)

    # Initialize arrays for downward (i to i-1) and upward (i to i+1) coefficients
    Dl = zeros(GV.n_all_layers)
    Kl = zeros(GV.n_all_layers)
    Tl_n = zeros(GV.n_all_layers)
    Tl_p = zeros(GV.n_all_layers)
    dTdzl_n = zeros(GV.n_all_layers)
    dTdzl_p = zeros(GV.n_all_layers)
    Hsl = zeros(GV.n_all_layers)
    H0l = zeros(GV.n_all_layers)

    Du = zeros(GV.n_all_layers)
    Ku = zeros(GV.n_all_layers)
    Tu_n = zeros(GV.n_all_layers)
    Tu_p = zeros(GV.n_all_layers)
    dTdzu_n = zeros(GV.n_all_layers)
    dTdzu_p = zeros(GV.n_all_layers)
    Hsu = zeros(GV.n_all_layers)
    H0u = zeros(GV.n_all_layers)

    # Calculate the coefficients between this layer and the lower layer. 
    Dl[2:end] = @. (Dv[sp][1:end-1] + Dv[sp][2:end]) /  2.0
    Kl[2:end] = @. (Kv[1:end-1] + Kv[2:end]) / 2.0
    Tl_n[2:end] = @. (GV.Tn[1:end-1] + GV.Tn[2:end]) / 2.0
    Tl_p[2:end] = @. (GV.Tp[1:end-1] + GV.Tp[2:end]) / 2.0
    dTdzl_n[2:end] = @. (GV.Tn[2:end] - GV.Tn[1:end-1]) / GV.dz
    dTdzl_p[2:end] = @. (GV.Tp[2:end] - GV.Tp[1:end-1]) / GV.dz
    Hsl[2:end] = @. (GV.Hs_dict[sp][1:end-1] + GV.Hs_dict[sp][2:end]) / 2.0
    H0l[2:end] = @. (H0v[charge_type(sp)][1:end-1] + H0v[charge_type(sp)][2:end]) / 2.0

    if GV.planet=="Mars"
        # Handle the lower boundary layer:
        Dl[1] = @. (1 + Dv[sp][1]) /  2.0
        Kl[1] = @. (1 + Kv[1]) / 2.0
        Tl_n[1] = @. (1 + GV.Tn[1]) / 2.0
        Tl_p[1] = @. (1 + GV.Tp[1]) / 2.0
        dTdzl_n[1] = @. (GV.Tn[1] - 1) / GV.dz
        dTdzl_p[1] = @. (GV.Tp[1] - 1) / GV.dz
        Hsl[1] = @. (1 + GV.Hs_dict[sp][1]) / 2.0
        H0l[1] = @. (1 + H0v[charge_type(sp)][1]) / 2.0
    elseif GV.planet=="Venus"
        # Downward transport away from the lower boundary layer, which is outside the model
        # These should never be used but we need to fill the array
        Dl[1] = Float64(NaN)
        Kl[1] = Float64(NaN)
        Tl_n[1] = Float64(NaN)
        Tl_p[1] = Float64(NaN)
        dTdzl_n[1] = Float64(NaN)
        dTdzl_p[1] = Float64(NaN)
        Hsl[1] = Float64(NaN)
        H0l[1] = Float64(NaN)
    end

    # Upward transport from each altitude to the cell above
    Du[1:end-1] = @. (Dv[sp][1:end-1] + Dv[sp][2:end]) /  2.0
    Ku[1:end-1] = @. (Kv[1:end-1] + Kv[2:end]) / 2.0
    Tu_n[1:end-1] = @. (GV.Tn[1:end-1] + GV.Tn[2:end]) / 2.0
    Tu_p[1:end-1] = @. (GV.Tp[1:end-1] + GV.Tp[2:end]) / 2.0
    dTdzu_n[1:end-1] = @. (GV.Tn[2:end] - GV.Tn[1:end-1]) / GV.dz
    dTdzu_p[1:end-1] = @. (GV.Tp[2:end] - GV.Tp[1:end-1]) / GV.dz
    Hsu[1:end-1] = @. (GV.Hs_dict[sp][1:end-1] + GV.Hs_dict[sp][2:end]) / 2.0
    H0u[1:end-1] = @. (H0v[charge_type(sp)][1:end-1] + H0v[charge_type(sp)][2:end]) / 2.0

    if GV.planet=="Mars"
        # Handle upper boundary layer:
        Du[end] = @. (Dv[sp][end] + 1) /  2.0
        Ku[end] = @. (Kv[end] + 1) / 2.0
        Tu_n[end] = @. (GV.Tn[end] + 1) / 2.0
        Tu_p[end] = @. (GV.Tp[end] + 1) / 2.0
        dTdzu_n[end] = @. (1 - GV.Tn[end]) / GV.dz
        dTdzu_p[end] = @. (1 - GV.Tp[end]) / GV.dz
        Hsu[end] = @. (GV.Hs_dict[sp][end] + 1) / 2.0
        H0u[end] = @. (H0v[charge_type(sp)][end] + 1) / 2.0
    elseif GV.planet=="Venus"
        # Upwards flux from the upper boundary layer, which is outside the model
        # These should never be used but we need to fill the array
        Du[end] = Float64(NaN)
        Ku[end] = Float64(NaN)
        Tu_n[end] = Float64(NaN)
        Tu_p[end] = Float64(NaN)
        dTdzu_n[end] = Float64(NaN)
        dTdzu_p[end] = Float64(NaN)
        Hsu[end] = Float64(NaN)
        H0u[end] = Float64(NaN)
    end


    # two flux terms: eddy diffusion and gravity/thermal diffusion.
    # these are found in line 5 of Mike's transport_as_chemistry.pdf:
    # sumeddy = (D+K)/(Δz²), gravthermal = ☐/(2Δz), where ☐ = {D(1/H + 1+(α/T)(dT/dz)) + K(1/H_H + (1/T)(dT/dz))}
    sumeddyl = @. (Dl+Kl)/GV.dz/GV.dz
    if charge_type(sp) == "neutral"
        gravthermall = @. (Dl*((1/Hsl) + ((1+thermaldiff(sp))/Tl_n)*dTdzl_n) +
                        Kl*((1/H0l) + (1/Tl_n)*dTdzl_n))/(2*GV.dz)
    elseif charge_type(sp) == "ion"
        gravthermall = @. (Dl*((1/Hsl) + ((1+thermaldiff(sp))/Tl_p)*dTdzl_p) +
                        Kl*((1/H0l) + (1/Tl_n)*dTdzl_n))/(2*GV.dz)
    elseif charge_type(sp) == "electron"
        throw("Electrons not handled as individual species")
    end

    sumeddyu = @. (Du+Ku)/GV.dz/GV.dz  # this is the line where we divide by cm^2
    if charge_type(sp) == "neutral"
        gravthermalu = @. (Du*((1/Hsu) + ((1 + thermaldiff(sp))/Tu_n)*dTdzu_n) +
                        Ku*((1/H0u) + (1/Tu_n)*dTdzu_n))/(2*GV.dz)
    elseif charge_type(sp) == "ion"
        gravthermalu = @. (Du*((1/Hsu) + ((1 + thermaldiff(sp))/Tu_p)*dTdzu_p) +
                        Ku*((1/H0u) + (1/Tu_n)*dTdzu_n))/(2*GV.dz)
    elseif charge_type(sp) == "electron"
        throw("Electrons not handled as individual species")
    end
    
    # this results in the following coupling coefficients; sumeddy + gravthermal = (D+K)/(Δz²) + ☐/(2Δz), units 1/s <-----_!!!!! important
    # first return is this term between layer i and i-1 for whole atmosphere.
    # second return is between layer i and i+1
    return sumeddyl .+ gravthermall,  # down
            sumeddyu .- gravthermalu # up; negative because gravity points down. I think that's why.
end

function fluxcoefs(species_list::Vector, K, D, H0; globvars...) 
    #=
    New optimized version of fluxcoefs that calls the lower level version of fluxcoefs,
    producing a dictionary that contains both up and down flux coefficients for each layer of
    the atmosphere including boundary layers. Created to optimize calls to this function
    during the solution of the production and loss equation.

    Here, D and Hs depend on the current atmospheric densities, and need to be pre-calculated
    within the upper level function which calls this one.
    The parameters below which vary by species are dictionaries, and those that are arrays
    don't depend on the species. All profiles are by altitude. All lengths are the same 
    as for the alt variable (full altitude grid including boundary layers).
    
    Inputs:
        species_list: Species for which to generate transport coefficients. This allows the code to only do it for
                transport species during the main simulation run, and for all species when trying to plot 
                rate balances after the run.
        T_neutral: 1D neutral temperature profile
        T_plasma: the same, but for the plasma temperature
        K: Array; 1D eddy diffusion profile by altitude for current atmospheric state
        D: Dictionary (key=species); 1D molecular diffusion profiles for current atmospheric state
        H0: Dictionary (key="neutral" or "ion"); 1D mean atmospheric scale height profiles for each type
        Hs: Dictionary (key=species); 1D species scale height profiles
    Outputs:
        fluxcoef_dict: dictionary of flux coefficients of the form [flux down, flux up] by altitude 

    =#

    GV = values(globvars)
    required = [:Tn, :Tp, :Hs_dict, :n_all_layers, :dz]
    check_requirements(keys(GV), required)
    
    # the return dictionary: Each species has 2 entries for every layer of the atmosphere.
    fluxcoef_dict = Dict{Symbol, Array{ftype_ncur}}([s=>fill(0., GV.n_all_layers, 2) for s in species_list])

    for s in species_list
        layer_below_coefs, layer_above_coefs = fluxcoefs(s, K, D, H0; globvars...)
        fluxcoef_dict[s][:, 1] .= layer_below_coefs
        fluxcoef_dict[s][:, 2] .= layer_above_coefs
    end

    return fluxcoef_dict
end

function Keddy(z::Vector, nt::Vector; globvars...)
    #=
    Input:
        z: Altitude in cm
        nt: Total atmospheric density
    Ouptut:
        k: eddy diffusion coefficients at all altitudes.
           Units: cm^2/s
    =#

    GV = values(globvars)
    required = [:planet]
    check_requirements(keys(GV), required)

    k = zeros(size(z)) # Initialize array for eddy diffusion
    if GV.planet=="Mars"
        upperatm = findall(i->i .> 60e5, z)
        k[findall(i->i .<= 60e5, z)] .= 10. ^ 6
        k[upperatm] .= 2e13 ./ sqrt.(nt[upperatm])
    elseif GV.planet=="Venus"
        k = 8e12*(nt .^ -0.5)
    end

    return k
end

# thermal diffusion factors
thermaldiff(sp) = get(Dict(:H=>-0.25, :H2=>-0.25, :D=>-0.25, :HD=>-0.25,
                                :He=>-0.25, 
                                :Hpl=>-0.25, :H2pl=>-0.25, :Dpl=>-0.25, :HDpl=>-0.25,
                                :Hepl=>-0.25), sp, 0)

function update_diffusion_and_scaleH(species_list, atmdict::Dict{Symbol, Vector{ftype_ncur}}, D_coefs; globvars...) 
    #=
    Input:
        atmdict: Atmospheric state dictionary without boundary layers
        Tn: Neutral temperature profile
        Tp: Plasma temperature profile
        D_coefs: placeholder array for diffusion coefficients to speed up performance.
        bcdict: boundary condition dictionary
        species_list: Species for which to generate molecular diffusion coefficients. This allows the code to only do it for
                 transport species during the main simulation run, and for all species when trying to plot 
                 rate balances after the run.
    Output:
        K: Vector of eddy diffusion coefficient by altitude. Independent of species.
        Dcoefs: Dictionary of molecular diffusion by altitude. Keys are species: species=>[D by altitude] 
        H0: Dictionary of mean atmospheric scale height by altitude. Keys are "neutral" and "ion". 
    =#
    GV = values(globvars)
    required = [:all_species, :alt, :speciesbclist, :M_P, :molmass, :neutral_species, :n_alt_index, :polarizability, :planet, :R_P, :q,
               :Tn, :Tp, :Tprof_for_diffusion, :use_ambipolar, :use_molec_diff]
    check_requirements(keys(GV), required)

    ncur_with_bdys = ncur_with_boundary_layers(atmdict; GV.n_alt_index, GV.all_species)
    
    K = Keddy(GV.alt, n_tot(ncur_with_bdys; GV.all_species, GV.n_alt_index); GV.planet)
    H0_dict = Dict{String, Vector{ftype_ncur}}("neutral"=>scaleH(ncur_with_bdys, GV.Tn; globvars...),
                                               "ion"=>scaleH(ncur_with_bdys, GV.Tp; globvars...))
    
    # Molecular diffusion is only needed for transport species, though.  
    Dcoef_dict = Dict{Symbol, Vector{ftype_ncur}}([s=>deepcopy(Dcoef!(D_coefs, GV.Tprof_for_diffusion[charge_type(s)], s, ncur_with_bdys; globvars...)) for s in species_list])

    return K, H0_dict, Dcoef_dict
end

function update_transport_coefficients(species_list, atmdict::Dict{Symbol, Vector{ftype_ncur}}, D_coefs, M; 
                                       calc_nonthermal=true, globvars...) 
    #=
    Input:
        species_list: Species which will have transport coefficients updated
        atmdict: Atmospheric state dictionary for bulk layers
        tspecies: species which need transport coefficients calculated. May vary depending on sim parameters.
        Tn, Tp: Neutrals and plasma temperatures
        D_coefs: placeholder for molecular diffusion coefficients
        bcdict: Dictionary of boundary conditions, needed for pretty much everything.
        species_list: Species for which to generate molecular diffusion coefficients. This allows the code to only do it for
                 transport species during the main simulation run, and for all species when trying to plot 
                 rate balances after the run.

    Return: 
        Transport coefficients for all atmospheric layers, units 1/s

        tlower: transport coefficients at the lower boundary layer. shape: # TODO
        tup: upward coefficients at inner bulk layers. shape: #TODO 
        tdown: downward coefficients at inner bulk layers. shape: #TODO 
        tupper: at the upper boundary layer. shape: #TODO 
    =#

    GV = values(globvars)
    required = [:all_species, :alt, :speciesbclist, :dz, :hot_H_network, :hot_H_rc_funcs, :hot_D_network, :hot_D_rc_funcs, 
               :hot_H2_network, :hot_H2_rc_funcs, :hot_HD_network, :hot_HD_rc_funcs, :Hs_dict, 
               :ion_species, :M_P, :molmass, :neutral_species, :non_bdy_layers, :num_layers, :n_all_layers, :n_alt_index, 
               :polarizability, :q, :R_P, :Tn, :Ti, :Te, :Tp, :Tprof_for_diffusion, :transport_species, :use_ambipolar, :use_molec_diff, :zmax]
    check_requirements(keys(GV), required)
    
    # Update the diffusion coefficients and scale heights
    K_eddy_arr, H0_dict, Dcoef_dict = update_diffusion_and_scaleH(species_list, atmdict, D_coefs; globvars...)

    # Get flux coefficients
    fluxcoefs_all = fluxcoefs(species_list, K_eddy_arr, Dcoef_dict, H0_dict; globvars...)
    
    # Transport coefficients, non-boundary layers
    tup = fill(-999., length(GV.transport_species), GV.num_layers)
    tdown = fill(-999., length(GV.transport_species), GV.num_layers)
    for (i, s) in enumerate(GV.transport_species)
        tup[i, :] .= fluxcoefs_all[s][2:end-1, 2]
        tdown[i, :] .= fluxcoefs_all[s][2:end-1, 1]
    end
    bc_dict = boundaryconditions(fluxcoefs_all, atmdict, M; nonthermal=calc_nonthermal, globvars...)

    # transport coefficients for boundary layers
    tlower = permutedims(reduce(hcat, [bc_dict[sp][1,:] for sp in GV.transport_species]))
    tupper = permutedims(reduce(hcat, [bc_dict[sp][2,:] for sp in GV.transport_species]))

    return tlower, tup, tdown, tupper
end

#===============================================================================#
#                    Water profile setup and SVP functions                      #   
#===============================================================================#

function precip_microns(sp, sp_profile; globvars...)
    #=
    Calculates precipitable microns of a species in the atmosphere.
    I guess you could use this for anything but it's only correct for H2O and HDO.

    Inputs:
        sp: Species name
        sp_mixing_ratio: mixing ratio profile of species sp
        atmdict: Present atmospheric state dictionary
    Outputs:
        Total precipitable micrometers of species sp
    =#
    GV = values(globvars)
    required =  [:molmass, :dz]
    check_requirements(keys(GV), required)

    col_abundance = column_density(sp_profile; GV.dz)
    cc_per_g = GV.molmass[sp] / GV.molmass[:H2O] # Water is 1 g/cm^3. Scale appropriately.

    #pr μm = (#/cm²) * (1 mol/molecules) * (g/1 mol) * (1 cm^3/g) * (10^4 μm/cm)
    pr_microns = col_abundance * (1/6.02e23) * (GV.molmass[sp]/1) * (cc_per_g / 1) * (1e4/1)
    return pr_microns
end

function colabund_from_prum(sp, prum; globvars...)
    #=
    Calculates precipitable microns of a species in the atmosphere.
    I guess you could use this for anything but it's only correct for H2O and HDO.

    Inputs:
        sp: Species name
        sp_mixing_ratio: mixing ratio profile of species sp
        atmdict: Present atmospheric state dictionary
    Outputs:
        Total precipitable micrometers of species sp
    =#
    GV = values(globvars)
    required =  [:molmass]
    check_requirements(keys(GV), required)

    cc_per_g = GV.molmass[sp] / GV.molmass[:H2O] # Water is 1 g/cm^3. Scale appropriately.

    #based on pr μm = (#/cm²) * (1 mol/molecules) * (g/1 mol) * (1 cm^3/g) * (10^4 μm/cm)
    col_abundance = prum * (6.02e23) * (1/GV.molmass[sp]) * (1/cc_per_g) * (1/1e4) 
    # NOTE: colabundance includes an implicit dz because when you calculate column abundance from prum you multiply by dz.
    return col_abundance
end

# 1st term is a conversion factor to convert to (#/cm^3) from Pa. Source: Marti & Mauersberger 1993
Psat(T) = (1e-6 ./ (kB_MKS .* T)) .* (10 .^ (-2663.5 ./ T .+ 12.537))

# It doesn't matter to get the exact SVP of HDO because we never saturate. 
# However, this function is defined on the offchance someone studies HDO.
Psat_HDO(T) = (1e-6/(kB_MKS * T))*(10^(-2663.5/T + 12.537))

function set_h2oinitfrac_bySVP(atmdict, h_alt; globvars...)
    #=
    Calculates the initial fraction of H2O in the atmosphere, based on the supplied mixing ratio (global variable)
    and the saturation vapor pressure of water.
    Inputs:
        atmdict: atmospheric state
        h_alt: hygropause alt
    Output: 
        H2Oinitfrac: a mixing ratio by altitude vector.
    =#

    GV = values(globvars)
    required = [:all_species, :alt,  :num_layers, :n_alt_index,
               :H2Osat, :water_mixing_ratio]
    check_requirements(keys(GV), required)

    H2Osatfrac = GV.H2Osat ./ map(z->n_tot(atmdict, z; GV.all_species, GV.n_alt_index), GV.alt)  # get SVP as fraction of total atmo

    # set H2O SVP fraction to minimum for all alts above first time min is reached
    H2Oinitfrac = H2Osatfrac[1:something(findfirst(isequal(minimum(H2Osatfrac)), H2Osatfrac), 0)]
    H2Oinitfrac = [H2Oinitfrac;   # ensures no supersaturation
                   fill(minimum(H2Osatfrac), GV.num_layers-length(H2Oinitfrac))]

    # Set lower atmospheric water to be well-mixed (constant with altitude) below the hygropause
    H2Oinitfrac[findall(x->x<h_alt, GV.alt)] .= GV.water_mixing_ratio

    for i in [1:length(H2Oinitfrac);]
        H2Oinitfrac[i] = H2Oinitfrac[i] < H2Osatfrac[i+1] ? H2Oinitfrac[i] : H2Osatfrac[i+1]
    end
    return H2Oinitfrac, H2Osatfrac
end

function setup_water_profile!(atmdict; constfrac=1, dust_storm_on=false, make_sat_curve=false, water_amt="standard", excess_water_in="mesosphere", 
                                       venus_special_water=false, venus_special_h2o_bot=nothing, venus_special_hdo_bot=nothing,
                                       venus_special_h2o_top=nothing, venus_special_hdo_top=nothing,
                                       showonly=false, hygropause_alt=40e5, globvars...)
    #=
    Sets up the water profile as a fraction of the initial atmosphere. 
    Input:
        atmdict: dictionary of atmospheric density profiles by altitude
        Optional:
            constfrac: Fraction of total density to use for the water profile. Currently only applied to Venus runs.
            dust_storm_on: whether to add an extra parcel of water at a certain altitude.
            tanh_prof: "low", "standard", or "high" to choose 1/10, mean, or 10x as much water in the atmosphere.
            hygropause_alt: altitude at which the water will switch from well-mixed to following the saturation vapor pressure curve.
    Output: 
        atmdict: Modified in place with the new water profile. 
    =#

    GV = values(globvars)
    check_requirements(keys(GV), [:all_species, :DH, :n_alt_index, :planet, :plot_grid, :results_dir, :sim_folder_name])

    # Set the initial fraction of the atmosphere for water to take up, plus the saturation fraction
    # ================================================================================================================
    # Currently this doesn't change behavior based on planet. 5/15/24
    H2Oinitfrac, H2Osatfrac = set_h2oinitfrac_bySVP(atmdict, hygropause_alt; globvars...)

    if GV.planet=="Mars"
        required = [:alt, :H2Osat, :n_alt_index, :non_bdy_layers, :num_layers, :speciescolor, :speciesstyle, :upper_lower_bdy_i, :water_mixing_ratio,]
        check_requirements(keys(GV), required)

        # For doing high and low water cases 
        # ================================================================================================
        if (water_amt=="standard") | (excess_water_in=="loweratmo")
            println("Standard profile: water case = $(water_amt), loc = $(excess_water_in), MR = $(GV.water_mixing_ratio)")
        else # low or high in mesosphere and above - special code for paper 3
            println("$(water_amt) in $(excess_water_in)")

            toplim_dict = Dict("mesosphere"=>GV.upper_lower_bdy_i, "everywhere"=>GV.n_alt_index[GV.alt[end]])
            a = 1
            b = toplim_dict[excess_water_in]
            H2Oinitfrac[a:b] = H2Oinitfrac[a:b] .* water_tanh_prof(GV.non_bdy_layers./1e5; z0=GV.ealt, f=GV.ffac)[a:b]

            # Set the upper atmo to be a constant mixing ratio, wherever the disturbance ends
            if excess_water_in=="everywhere"
                H2Oinitfrac[GV.upper_lower_bdy_i:end] .= H2Oinitfrac[GV.upper_lower_bdy_i]
            end
        end

        # set the water profiles 
        # ===========================================================================================================
        atmdict[:H2O] = H2Oinitfrac.*n_tot(atmdict; GV.n_alt_index, GV.all_species)
        atmdict[:HDO] = 2 * GV.DH * atmdict[:H2O] 
        HDOinitfrac = atmdict[:HDO] ./ n_tot(atmdict; GV.n_alt_index, GV.all_species)  # Needed to make water plots.

        # Add a gaussian parcel of water, to simulate the effect of a dust storm
        # ===========================================================================================================
        if dust_storm_on
            sigma = 12.5
            H2Oppm = 1e-6*map(z->GV.H2O_excess .* exp(-((z-GV.ealt)/sigma)^2), GV.non_bdy_layers/1e5) + H2Oinitfrac 
            HDOppm = 1e-6*map(z->GV.HDO_excess .* exp(-((z-GV.ealt)/sigma)^2), GV.non_bdy_layers/1e5) + HDOinitfrac
            atmdict[:H2O][1:GV.upper_lower_bdy_i] = (H2Oppm .* n_tot(atmdict; GV.n_alt_index, GV.all_species))[1:GV.upper_lower_bdy_i]
            atmdict[:HDO][1:GV.upper_lower_bdy_i] = (HDOppm .* n_tot(atmdict; GV.all_species))[1:GV.upper_lower_bdy_i]
        end
    elseif GV.planet=="Venus"
        ntot = n_tot(atmdict; GV.n_alt_index, GV.all_species)

        # TODO: Add a more interesting implementation as needed.
        atmdict[:H2O] = constfrac .* ntot
        atmdict[:HDO] = 2 * GV.DH * atmdict[:H2O] 

        # SPECIAL: Try a prescribed high water abundance in the mesosphere.
        if venus_special_water==true 
            n = 11
            vmr_h2o = logrange(venus_special_h2o_bot, venus_special_h2o_top, n) 
            vmr_hdo = logrange(venus_special_hdo_bot, venus_special_hdo_top, n) 

            atmdict[:H2O][1:n] = vmr_h2o .* ntot[1:n]
            atmdict[:HDO][1:n] = vmr_hdo .* ntot[1:n]
        end
    end

    # Plot the water profile 
    # ===========================================================================================================
    if make_sat_curve
        satarray = H2Osatfrac
    else
        satarray = nothing 
    end

    plot_water_profile(atmdict, GV.results_dir*GV.sim_folder_name; watersat=satarray, H2Oinitf=H2Oinitfrac, plot_grid=GV.plot_grid, showonly=showonly, globvars...)
end 

function water_tanh_prof(z; f=10, z0=62, dz=11)
    #=
    Apply a tanh_prof to the water init fraction to add or subtract water from the atmosphere.
    =#
    return ((f .- 1)/2) * (tanh.((z .- z0) ./ dz) .+ 1) .+ 1
end

#===============================================================================#
#                       Photochemical equilibrium functions                     #   
#===============================================================================#

function choose_solutions(possible_solns, prev_densities) 
    #=
    Input:
        possible_solns: An array of possible densities for each species being solved for. 
                        If P-L=0 is linear in the species density, the solution is in 
                        column 1 of possible_solns. If quadratic, there are two solutions
                        in columns 1 and 2 and 3 possible cases:
                            - Both solutions are positive, and we use the one that minimizes the 
                              change in density from the previous state
                            - Both solutions are negative, in which case we set the density to 0
                            - There is a positive and a negative solution, in which case we use
                              the solution that minimizes the change in density from the previous
                              state and also sets the negative value to 0 if that's the chosen one.
        prev_densities: densities from the last timestep, for checking how much of a change 
                        has occurred.
    Output:
        accepted_solns: a single vector of the best possible choice of solution for each 
                        species based on these rules.
    =#

    # make an array copy to return 
    accepted_solns = deepcopy(possible_solns)

    # need to get the size of previous densities to be the same as what we will eventually subtract it from
    prev_densities_2d = hcat(prev_densities, prev_densities)

    # all indices in possible_solns that store quadratic solutions
    has_quadsoln = findall(possible_solns[:, 2] .!= 0)

    # find any quadratic equation where at least one solution is positive
    anypos = [r for r in has_quadsoln if any(possible_solns[r, :] .> 0)]

    # If there are any positive solutions, use the solution that minimizes the difference between the previous density and itself
    # and set the accepted solution to 0 if it's negative
    change = abs.(accepted_solns[anypos, :] .- prev_densities_2d[anypos, :])
    inds_of_min_change = reshape([x[2] for x in argmin(change, dims=2)], size(change)[1])
    accepted_solns[anypos, 1] .= [accepted_solns[i, j] for (i,j) in zip(anypos, inds_of_min_change)]
    accepted_solns[anypos, 2] .= NaN

    # zero out any negative solutions -- this includes quadratic solutions where both entries are negative.
    @views neg_solns = findall(accepted_solns[:, 1] .< 0)
    accepted_solns[neg_solns, 1] .= 0
    
    # The second column is now useless -- includes quadratic solutions where this second solution is negative.
    accepted_solns[:, 2] .= NaN 

    return accepted_solns[:, 1]
end

function construct_quadratic(sp::Symbol, prod_rxn_list, loss_rxn_list)
    #=
    Input:
        sp: Species with a quadratic reaction (where it reacts with itself)
        prod_rxn_list: List of reactions that produce species sp
        loss_rxn_list: List of reactions that consume species sp
    Output:
        quad_coef_dict: Expression like :((k1 + k2) * (n_sp^2) + (k3) * (n_sp))
    
    for this function, let ns represent the density term for sp, the species of interest.
    =#
    
    # Get rid of duplicates (normally present because a reaction with two instances of a species on the LHS
    # would be counted twice to account for the two species density terms). Only for loss reactions.
    # Continue letting production reactions appear twice since for those, sp is on the RHS. 
    # (easier to add a reaction in twice when figure out it's a duplicate and append "2 *")
    # Also because of the way filter! and insert! work, reaching all the way out to the global scope (??), 
    # deepcopy() has to be here to avoid adding another sp^0 term to whatever was passed in as prod_rxn_list and loss_rxn_list 
    # every time this function runs.
    loss_rxn_list = deepcopy(collect(Set(loss_rxn_list)))
    prod_rxn_list = deepcopy(prod_rxn_list) 
 
    # Reconstruct loss_rxn_list such that the first term is n_s to some power
    for r in 1:length(loss_rxn_list)
        ns_power = count(x->x==sp, loss_rxn_list[r]) # find the power of the density term

        # Replace all instances of n_s with a single term raised to ns_power
        filter!(x->x!=sp, loss_rxn_list[r]) 
        insert!(loss_rxn_list[r], 1, :($sp ^ $ns_power))
    end
 
    # Do the same for prod_rxn_list, but the power should always be 0
    for r in 1:length(prod_rxn_list)
        ns_power = count(x->x==sp, prod_rxn_list[r])

        # Replace all instances of n_s with a single term raised to ns_power
        filter!(x->x!=sp, prod_rxn_list[r]) 
        insert!(prod_rxn_list[r], 1, :($sp ^ $ns_power))
    end

    # make the list of vectors into a single expression
    quad_coef_dict = group_terms(prod_rxn_list, loss_rxn_list)
end

function group_terms(prod_rxn_arr, loss_rxn_arr)
    #=
    Input:
        prod_rxn_arr: Production reactions 
        loss_rxn_arr: Loss reactions
        Both in the form: Vector{Any}[[:(sp ^ 2), :k1], [:sp, :X, :k2]...], [[:Y, :k3]...]...]
    Output:
        terms_exprs: a dictionary of of the form Dict("A"=>:(r1*k1 + r2*k2...), "B"=>:(r3*k3 + r4*k4...))
                     for the terms A, B, C in the quadratic equation that defines a species density.
    =#
    terms_vecs = Dict("A"=>[], "B"=>[], "C"=>[])
    terms_exprs = Dict("A"=>:(), "B"=>:(), "C"=>:())
    qcoef_dict = Dict(2=>"A", 1=>"B", 0=>"C")
    
    for r in 1:length(loss_rxn_arr)

        # assign the quadratic coefficient.
        pow = (loss_rxn_arr[r][1]).args[3]
        quadratic_coef = qcoef_dict[pow]
        
        if quadratic_coef == "C"
            throw("Loss eqn has n_s^0")
        end
    
        # For each power term (i.e. (n_s)^2 or (n_s)^1), store all the coefficients
        # as a product of reactant and associated rate, i.e. :(r1*k1), :(r2*k2)
        # Note this looks a little ugly if end=2, but it works fine.
        push!(terms_vecs[quadratic_coef], :(*($(loss_rxn_arr[r][2:end]...))))
    end
    
    # Same loop, but over the production reactions. All of these should have quadratic_coef = "C"
    for r in 1:length(prod_rxn_arr)
        # assign the quadratic coefficient.
        pow = (prod_rxn_arr[r][1]).args[3]
        quadratic_coef = qcoef_dict[pow]
        
        if quadratic_coef != "C"
            throw("Production eqn has n_s power > 0")
        end
    
        push!(terms_vecs[quadratic_coef], :(*($(prod_rxn_arr[r][2:end]...))))
    end

    for k in keys(terms_vecs)
        # Collect the value vectors into sum expressions
        # again, this is ugly if length(terms[k]) = 1, but it works and keeps code simple.
        terms_exprs[k] = :(+($(terms_vecs[k]...)))
    end
    
    return terms_exprs
end

function loss_coef(leqn_vec, sp::Symbol; calc_tau_chem=false)
    #=
    Input:
        leqn: output of loss_equations (a vector of vectors of symbols)
        sp: Symbol; species for which to calculate the loss coefficient for use in 
            calculating photochemical equilibrium, n = P/L
        calc_tau_chem: if set to true, the first species density (n_s) term will be deleted
                       from all reactions, including photolysis reactions.
    
    Output:
        A vector of vectors of symbols like leqn, but with sp symbol removed from each
        sub-vector. This is basically taking (n_s*n_A*k1 + n_s*n_B*k2...) = n_s(n_A*k1 + n_B*k2...)

    FUNCTION ASSUMES THAT (P_s - L_s) = 0 FOR A GIVEN SPECIES IS LINEAR IN THE SPECIES DENSITY n_s. 
    NOT to be used if (P_s - L_s) = 0 is quadratic in n_s!!
    =#

    # Sets the number of terms a reaction must have before entries of the species density n_s
    # start getting removed. If 1, then all reactions will have n_s removed, including 
    # photolysis reactions--this is useful to calculate the chemical lifetime.
    # If 2, photolysis reactions will keep their n_s, since it's the only reactant.
    if calc_tau_chem
        min_terms = 1
    else
        min_terms = 2
    end

    for L in 1:length(leqn_vec)

        # conditions for readability
        modifiable_rxn = length(leqn_vec[L]) > min_terms ? true : false
        num_density_terms_present = count(t->t==sp, leqn_vec[L])
        
        if modifiable_rxn && num_density_terms_present == 1 
            leqn_vec[L] = deletefirst(leqn_vec[L], sp)
        else
            if num_density_terms_present > 1
                throw("Error: $(num_density_terms_present) density terms found in the reaction for $(sp). Not linear!") 
            elseif num_density_terms_present == 0
                continue
            end
        end
    end

    return leqn_vec
end

function linear_in_species_density(sp, lossnet)
    #=
    Input:
        sp: species name
        lossnet: Collection of reactions that consume sp
    Output: 
        true: all equations in lossnet are linear in sp density (only one 
              instance of sp density on the LHS)
        false: at least one equation has >=2 instances of sp density on the LHS
    =#
    for r in 1:length(lossnet)
        d = count(x->x==sp, lossnet[r])
        if d > 1
            return false
        end
    end
    return true 
end

function setup_photochemical_equilibrium(; globvars...)
    #=
    Output
        active_longlived_species_rates: rate expressions for species which are actively solved for.
        short_lived_density_eqn: array containing expressions for density of short-lived species, i.e. n = P/L, 
                                 also includes expression when a species is quadratic (like OH + OH)
        shortlived_density_inputs: Array containing P, L, and the determinant for the short lived density
                                   expressions. Needed because if P and L are both < machine epsilon, problems occur
        equilibrium_eqn_terms: Another storage array, see below for explanation I'm tired
    =#

    GV = values(globvars)
    required = [:active_longlived, :active_shortlived, :short_lived_species, :reaction_network, :transportnet, :chem_species, :transport_species]
    check_requirements(keys(GV), required)


    # ------------------ Long-lived species expression array ------------------------ #

    # An array to store the rate equations for active, long-lived species, which are 
    # solved for in the production and loss equation.
    # each row is for each species; each column is for chemical production, chemical loss, 
    # transport production, transport loss, in that order.
    active_longlived_species_rates = Array{Array{Expr}}(undef, length(GV.active_longlived), 4)
    for (i, sp) in enumerate(GV.active_longlived)
        active_longlived_species_rates[i, :] .= getrate(sp, sepvecs=true; chemnet=GV.reaction_network, GV.transportnet, GV.chem_species, GV.transport_species, )
    end

    # ------------------ Short-lived species expression array ----------------------- #

    # TODO: Try to set these matrices to constants


    # Similarly, this array stores expressions for the concentrations of
    # active, short-lived species, which are assumed to be in photochemical equilibrium. 
    # Each row corresponds to a different chemical species. Instead of rates, the expressions
    # in the columns are the solution to the equation P(n_s) - L(n_s) = 0.
    # If the loss term L is linear in n_s, the solution is n_s = P/Lcoef. (Lcoef=L with one n_s factored out).
    # If it's quadratic in n_s, the solution is a quadratic equation for which two solutions
    # are possible. 
    # The columns are as follows:
    #
    # P-L=0 is:           Column 1                Column 2 
    # Linear             :(P/Lcoef)                 :(0)
    # Quadratic   :((-b+sqrt(b^2-4ac)/2a)   :((-b-sqrt(b^2-4ac)/2a)
    # 
    short_lived_density_eqn = Array{Expr}(undef, length(GV.short_lived_species), 2) 

    # However, sometimes both P and L will be < machine epsilon, causing calculation problems,
    # and more rarely, the determinant for the quadratic solution may be negative, 
    # giving a complex solution. The following array stores P, Lcoef, and the determinant
    # separately so we can easily do a check on them for these problems.
    # The columns are as follows:
    #
    # P-L=0 is:       Column 1            Column 2  
    # Linear            :(P)                :(L)          
    # Quadratic     :(b^2 - 4ac)            :(NaN)   
    # 
    shortlived_density_inputs = Array{Expr}(undef, length(GV.short_lived_species), 2)


    # This array just stores the same P - L = 0, but in the format P - nLcoef = 0 for linear 
    # and an^2 + bn + c = 0 for quadratic. This allows us to check how good a job the 
    # densities solved for do in actually getting the system in equilibrium.
    # The reason it's possible for P - nLcoef != 0 or an^2 + bn + c != 0 is that 
    # we solve for the density of each species one-by-one rather than solving for all densities
    # simultaneously as if it were a vector system. This may eventually need to be changed. 
    # It may also not be possible to solve it as a vector system and satisfy the constraints... 
    # which would just be the entire original problem that we were trying to avoid (i.e. can't 
    # satisfy density equations for neutrals and ions at the same time on the same timescales) 
    # by assuming photochemical equilibrium. 
    equilibrium_eqn_terms = Array{Expr}(undef, length(GV.short_lived_species), 1)


    for (i, sp) in enumerate(GV.active_shortlived)
        # Removes from consideration any reaction where a species appears on both sides of the equation (as an observer)
        ret = rxns_where_species_is_observer(sp, GV.reaction_network)
        if ret == nothing
            chemnet = GV.reaction_network
        else
            chemnet = filter(x->!in(x, ret), GV.reaction_network)        
        end
        
        # Get the species production rate and loss rate by chemistry. These are obtained as vectors of reaction vectors
        # in the form [[:R1, :R2], [:P1, :P2], :(rate)]
        chem_prod_rate = production_rate(sp, chemnet, return_peqn_unmapped=true)
        chem_loss_rate = loss_rate(sp, chemnet, return_leqn_unmapped=true)
        
        if linear_in_species_density(sp, chem_loss_rate)
            # factors out the n_s so we can do n_s = P/L and converts to a big expression
            Lcoef_val = make_net_change_expr(loss_coef(chem_loss_rate, sp)) 
            P_val = make_net_change_expr(chem_prod_rate) # convert production to a big expression

            # Fill in the solutions array
            short_lived_density_eqn[i, 1] = :($P_val / $Lcoef_val)
            short_lived_density_eqn[i, 2] = :(0+0) # no second solution for linear.

            # Fill in the array that stores the separate components so they can be checked
            shortlived_density_inputs[i, 1] = :($P_val)
            shortlived_density_inputs[i, 2] = :($Lcoef_val)

            # Fill in the array that stores the entire expression, to compare to zero
            equilibrium_eqn_terms[i, 1] = :($P_val - $sp*($Lcoef_val))
        else # if it's quadratic in the species in question
            # Get the quadratic coefficients A, B, C for P - L = A(n^2_s) + B(n_s) + C = 0
            println("Note: $(sp) is not linear in density")
            qc = construct_quadratic(sp, chem_prod_rate, chem_loss_rate)

            # Fill in the solutions array with the quadratic formula
            short_lived_density_eqn[i, 1] = :((-$(qc["B"]) + sqrt($(qc["B"])^2 - 4*$(qc["A"])*$(qc["C"])))/(2*$(qc["A"])) )
            short_lived_density_eqn[i, 2] = :((-$(qc["B"]) - sqrt($(qc["B"])^2 - 4*$(qc["A"])*$(qc["C"])))/(2*$(qc["A"])) )

            # Fill in the array that stores the separate components so they can be checked
            shortlived_density_inputs[i, 1] = :(sqrt($(qc["B"])^2 - 4*$(qc["A"])*$(qc["C"])))
            shortlived_density_inputs[i, 2] = :(NaN)

            # Populate the array that lets us check if the densities give us 0
            equilibrium_eqn_terms[i, 1] = :($(qc["A"])*(($sp)^2) + $(qc["B"])*($sp) + $(qc["C"]))
        end
    end

    return active_longlived_species_rates, short_lived_density_eqn, shortlived_density_inputs, equilibrium_eqn_terms
end<|MERGE_RESOLUTION|>--- conflicted
+++ resolved
@@ -1421,7 +1421,6 @@
     Currently, this is set up to only work for diffusion through CO2 since that's the Mars atm.
     Could be extended to be for any gas, but that will require some work.
     =#
-<<<<<<< HEAD
 
     # GV = values(globvars)
     # required = [:all_species, :speciesbclist, :dz, :planet, :molmass]  #I still need to figure out what is requires and make this whole thing
@@ -1429,17 +1428,10 @@
     
     # Vapor_mean_free_path = "something"
     
-
-
-    
-    return diffparams(sp)[1] .* 1e17 .* T .^ (diffparams(sp)[2]) # this is b = AT^s: I can use Zhang 2012 to get an equation to calculate b differently 
-=======
-    
     A = diffparams(sp)[1] .* 1e17 # Empirical parameter (determined it by experiment)
     s = (diffparams(sp)[2]) # Empirical parameter (det. by exp.)
     b = A .* T .^ s # T = temperature
-    return b
->>>>>>> 55f93b7c
+    return b # this is b = AT^s: I can use Zhang 2012 to get an equation to calculate b differently 
 end
 
 function boundaryconditions(fluxcoef_dict, atmdict, M; nonthermal=true, globvars...)
