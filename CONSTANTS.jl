--- conflicted
+++ resolved
@@ -60,16 +60,10 @@
                             :DCO=>2.505e-24, :DO2=>1.858e-24, :DOCO=>3.224e-24, :HDO2=>2.143e-24, :O1D=>0.802e-24, 
                             :HDSO4=>5.533e-24, :DSO3=>5.121e-24, :DO2NO2=>4.734e-24,
                             # Assumed same as non-excited version
-                            :Nup2D=>1.710e-24, 
-<<<<<<< HEAD
+                            :Nup2D=>1.710e-24,
 
-                            # placeholder for new Cl and S speices post REU  that didn't have calculations
-                            :ClCO3=>4.297e-24, :ClSO2=>4.297e-24, :SNO=>4.297e-24,  :S2O2=>4.297e-24, 
-
-                            # IONS! Because we should include sum over ions per Garcia Munoz 2007.
-                            #:H2pl=>4.69e-25, 
-=======
->>>>>>> 55f93b7c
+                            # placeholder for new Cl and S speices post REU that didn't have calculations
+                            :ClCO3=>4.297e-24, :ClSO2=>4.297e-24, :SNO=>4.297e-24, :S2O2=>4.297e-24, 
                             )
 
 const molmass = Dict(:H=>1, :Hpl=>1, 
