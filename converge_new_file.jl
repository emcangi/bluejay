--- conflicted
+++ resolved
@@ -1006,10 +1006,7 @@
     n_current = get_ncurrent(initial_atm_file)
 end
 
-<<<<<<< HEAD
-
-=======
->>>>>>> 16c06ee8
+
 #                       Establish new species profiles                          #
 #===============================================================================#
 
