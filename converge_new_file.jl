--- conflicted
+++ resolved
@@ -990,32 +990,35 @@
 if make_new_alt_grid==true
     throw("The code for extending the altitude grid needs to be redone.")
     
-#     n_current = get_ncurrent(initial_atm_file)
-
-<<<<<<< HEAD
-#     # new_zmin = parse(Int64, input("Enter the new top of the atmosphere in km: "))
-#     new_zmin = 70
-#     extra_entries = Int64(((zmin / 1e5)- new_zmin )/(dz/1e5))
-
-#     # Extend the grid
-#     for (k,v) in zip(keys(n_current), values(n_current))
-#        # prepend!(v, fill(v[1], extra_entries))  # repeats the last value in the array for the upper atmo as an initial value.
-#         prepend!(v, fill(v[1], 10))
-    
-#     end
-#     println("previous length of alt  ", length(alt))
-#     const alt = convert(Array, (new_zmin*1e5:dz:zmax))
-#     println( "new length of alt  ", length(alt))
-    
-#     const min_alt = new_zmin*1e5
-#     println("the new alt", length(alt))
-=======
-    # const alt = convert(Array, (0:dz:new_zmax*1e5))
-    # const max_alt = new_zmax*1e5
+    n_current = get_ncurrent(initial_atm_file)
+
+    # new_zmin = parse(Int64, input("Enter the new top of the atmosphere in km: "))
+    # new_zmax = parse(Int64, input("Enter the new top of the atmosphere in km: "))
+    new_zmin = zmin / 1e5 # change the value of new_zmin writen here to the desired value in km if you want to lower the grid
+    new_zmax = zmax / 1e5 # change the value of new_zmax writen here to the desired value in km if you want to raise the grid
+    extra_entries_to_lower = Int64(abs((zmin / 1e5)- new_zmin )/(dz/1e5))
+    extra_entries_to_raise = Int64(abs((zmax / 1e5)- new_zmax )/(dz/1e5))
+
+    # Extend the grid
+    for (k,v) in zip(keys(n_current), values(n_current))
+       prepend!(v, fill(v[1], extra_entries_to_lower))  # repeats the first value in the array for the upper atmo as an initial value to extend the grid 
+                                                          #  downwards. 
+       append!(v, fill(v[end], extra_entries_to_raise)) # repeats the last value in the array for the upper atmo as an initial value for extending the  
+                                                          # grid upwards.
+    end
+    
+    println("previous length of alt:  ", length(alt))
+    const alt = convert(Array, (new_zmin*1e5:dz:new_zmax*1e5))
+    println( "new length of alt:  ", length(alt))
+
+    const zmin = new_zmin*1e5
+    const min_alt = new_zmin*1e5
+    const zmax = new_zmax*1e5
+    const max_alt = new_zmax*1e5
+    
 elseif make_new_alt_grid==false 
     println("$(Dates.format(now(), "(HH:MM:SS)")) Loading atmosphere")
     n_current = get_ncurrent(initial_atm_file)
->>>>>>> 55f93b7c
 end
 
 
